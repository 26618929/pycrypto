
/*
 *  _fastmath.c: Accelerator module that uses GMP for faster numerics.
 *
 * Part of the Python Cryptography Toolkit
 *
 * Written by Paul Swartz, Andrew Kuchling, Joris Bontje, and others
 *
 * ===================================================================
 * The contents of this file are dedicated to the public domain.  To
 * the extent that dedication to the public domain is not available,
 * everyone is granted a worldwide, perpetual, royalty-free,
 * non-exclusive license to exercise all rights associated with the
 * contents of this file for any purpose whatsoever.
 * No rights are reserved.
 *
 * THE SOFTWARE IS PROVIDED "AS IS", WITHOUT WARRANTY OF ANY KIND,
 * EXPRESS OR IMPLIED, INCLUDING BUT NOT LIMITED TO THE WARRANTIES OF
 * MERCHANTABILITY, FITNESS FOR A PARTICULAR PURPOSE AND
 * NONINFRINGEMENT. IN NO EVENT SHALL THE AUTHORS OR COPYRIGHT HOLDERS
 * BE LIABLE FOR ANY CLAIM, DAMAGES OR OTHER LIABILITY, WHETHER IN AN
 * ACTION OF CONTRACT, TORT OR OTHERWISE, ARISING FROM, OUT OF OR IN
 * CONNECTION WITH THE SOFTWARE OR THE USE OR OTHER DEALINGS IN THE
 * SOFTWARE.
 * ===================================================================
 *
 * $Id$
 */

#include <stdio.h>
#include <string.h>
#include <Python.h>
#include <longintrepr.h>				/* for conversions */
#include <gmp.h>

#define SIEVE_BASE_SIZE (sizeof (sieve_base) / sizeof (sieve_base[0]))

static unsigned int sieve_base[10000];
static int rabinMillerTest (mpz_t n, int rounds, PyObject *randfunc);

static void
longObjToMPZ (mpz_t m, PyLongObject * p)
{
	int size, i;
	mpz_t temp, temp2;
	mpz_init (temp);
	mpz_init (temp2);
	if (p->ob_size > 0)
		size = p->ob_size;
	else
		size = -p->ob_size;
	mpz_set_ui (m, 0);
	for (i = 0; i < size; i++)
	{
		mpz_set_ui (temp, p->ob_digit[i]);
		mpz_mul_2exp (temp2, temp, SHIFT * i);
		mpz_add (m, m, temp2);
	}
	mpz_clear (temp);
	mpz_clear (temp2);
}

static PyObject *
mpzToLongObj (mpz_t m)
{
	/* borrowed from gmpy */
	int size = (mpz_sizeinbase (m, 2) + SHIFT - 1) / SHIFT;
	int i;
	mpz_t temp;
	PyLongObject *l = _PyLong_New (size);
	if (!l)
		return NULL;
	mpz_init_set (temp, m);
	for (i = 0; i < size; i++)
	{
		l->ob_digit[i] = (digit) (mpz_get_ui (temp) & MASK);
		mpz_fdiv_q_2exp (temp, temp, SHIFT);
	}
	i = size;
	while ((i > 0) && (l->ob_digit[i - 1] == 0))
		i--;
	l->ob_size = i;
	mpz_clear (temp);
	return (PyObject *) l;
}

typedef struct
{
	PyObject_HEAD mpz_t y;
	mpz_t g;
	mpz_t p;
	mpz_t q;
	mpz_t x;
}
dsaKey;

typedef struct
{
	PyObject_HEAD mpz_t n;
	mpz_t e;
	mpz_t d;
	mpz_t p;
	mpz_t q;
	mpz_t u;
}
rsaKey;

static PyObject *rsaKey_new (PyObject *, PyObject *);
static PyObject *dsaKey_new (PyObject *, PyObject *);

static void dsaKey_dealloc (dsaKey *);
static PyObject *dsaKey_getattr (dsaKey *, char *);
static PyObject *dsaKey__sign (dsaKey *, PyObject *);
static PyObject *dsaKey__verify (dsaKey *, PyObject *);
static PyObject *dsaKey_size (dsaKey *, PyObject *);
static PyObject *dsaKey_has_private (dsaKey *, PyObject *);

static void rsaKey_dealloc (rsaKey *);
static PyObject *rsaKey_getattr (rsaKey *, char *);
static PyObject *rsaKey__encrypt (rsaKey *, PyObject *);
static PyObject *rsaKey__decrypt (rsaKey *, PyObject *);
static PyObject *rsaKey__verify (rsaKey *, PyObject *);
static PyObject *rsaKey__blind (rsaKey *, PyObject *);
static PyObject *rsaKey__unblind (rsaKey *, PyObject *);
static PyObject *rsaKey_size (rsaKey *, PyObject *);
static PyObject *rsaKey_has_private (rsaKey *, PyObject *);

static int
dsaSign (dsaKey * key, mpz_t m, mpz_t k, mpz_t r, mpz_t s)
{
	mpz_t temp;
	if (mpz_cmp_ui (k, 2) < 0 || mpz_cmp (k, key->q) >= 0)
	{
		return 1;
	}
	mpz_init (temp);
	mpz_powm_sec (r, key->g, k, key->p);
	mpz_mod (r, r, key->q);
	mpz_invert (s, k, key->q);
	mpz_mul (temp, key->x, r);
	mpz_add (temp, m, temp);
	mpz_mul (s, s, temp);
	mpz_mod (s, s, key->q);
	mpz_clear (temp);
	return 0;
}

static int
dsaVerify (dsaKey * key, mpz_t m, mpz_t r, mpz_t s)
{
	int result;
	mpz_t u1, u2, v1, v2, w;
	if (mpz_cmp_ui (r, 0) <= 0 || mpz_cmp (r, key->q) >= 0 ||
	    mpz_cmp_ui (s, 0) <= 0 || mpz_cmp (s, key->q) >= 0)
		return 0;
	mpz_init (u1);
	mpz_init (u2);
	mpz_init (v1);
	mpz_init (v2);
	mpz_init (w);
	mpz_invert (w, s, key->q);
	mpz_mul (u1, m, w);
	mpz_mod (u1, u1, key->q);
	mpz_mul (u2, r, w);
	mpz_mod (u2, u2, key->q);
	mpz_powm_sec (v1, key->g, u1, key->p);
	mpz_powm_sec (v2, key->y, u2, key->p);
	mpz_mul (w, v1, v2);
	mpz_mod (w, w, key->p);
	mpz_mod (w, w, key->q);
	if (mpz_cmp (r, w) == 0)
		result = 1;
	else
		result = 0;
	mpz_clear (u1);
	mpz_clear (u2);
	mpz_clear (v1);
	mpz_clear (v2);
	mpz_clear (w);
	return result;
}


static int
rsaEncrypt (rsaKey * key, mpz_t v)
{
	if (mpz_cmp (v, key->n) >= 0)
	{
		return 1;
	}
	mpz_powm_sec (v, v, key->e, key->n);
	return 0;
}

static int
rsaDecrypt (rsaKey * key, mpz_t v)
{
    mpz_t m1, m2, h;
	if (mpz_cmp (v, key->n) >= 0)
	{
		return 1;
	}
	if (mpz_size (key->d) == 0)
	{
		return 2;
	}

    if ((mpz_size (key->p) != 0) && (mpz_size (key->q) != 0) && 
        (mpz_size (key->u) != 0))
    {
        /* fast path */
        mpz_init(m1);
        mpz_init(m2);
        mpz_init(h);

        /* m1 = c ^ (d mod (p-1)) mod p */
        mpz_sub_ui(h, key->p, 1);
        mpz_fdiv_r(h, key->d, h);
        mpz_powm_sec(m1, v, h, key->p);
        /* m2 = c ^ (d mod (q-1)) mod q */
        mpz_sub_ui(h, key->q, 1);
        mpz_fdiv_r(h, key->d, h);
<<<<<<< HEAD
        mpz_powm(m2, v, h, key->q);
        /* h = u * ( m2 - m1 + q) mod q */
=======
        mpz_powm_sec(m2, v, h, key->q);
        /* h = u * ( m2 - m1 ) mod q */
>>>>>>> 86c4cf4e
        mpz_sub(h, m2, m1);
        if (mpz_sgn(h)==-1)
            mpz_add(h, h, key->q);
        mpz_mul(h, key->u, h);
        mpz_mod(h, h, key->q);
        /* m = m1 + h * p */
        mpz_mul(h, h, key->p);
        mpz_add(v, m1, h);
        /* ready */

        mpz_clear(m1);
        mpz_clear(m2);
        mpz_clear(h);
        return 0;
    }

    /* slow */
	mpz_powm_sec (v, v, key->d, key->n);
	return 0;
}

static int
rsaBlind (rsaKey * key, mpz_t v, mpz_t b)
{
    if (mpz_cmp (v, key->n) >= 0)
        {
            return 1;
        }
    if (mpz_cmp (b, key->n) >= 0)
        {
            return 2;
        }
    mpz_powm_sec (b, b, key->e, key->n);
    mpz_mul (v, v, b);
    mpz_mod (v, v, key->n);
    return 0;
}

static int
rsaUnBlind (rsaKey * key, mpz_t v, mpz_t b)
{
    if (mpz_cmp (v, key->n) >= 0)
        {
            return 1;
        }
    if (mpz_cmp (b, key->n) >= 0)
        {
            return 2;
        }
    if (!mpz_invert (b, b, key->n))
        {
            return 3;
        }
    mpz_mul (v, v, b);
    mpz_mod (v, v, key->n);
    return 0;
}
 

static PyTypeObject dsaKeyType = {
	PyObject_HEAD_INIT (NULL) 0,
	"dsaKey",
	sizeof (dsaKey),
	0,
	(destructor) dsaKey_dealloc,	/* dealloc */
	0,				/* print */
	(getattrfunc) dsaKey_getattr,	/* getattr */
	0,				/* setattr */
	0,				/* compare */
	0,				/* repr */
	0,				/* as_number */
	0,				/* as_sequence */
	0,				/* as_mapping */
	0,				/* hash */
	0,				/* call */
};

static PyMethodDef dsaKey__methods__[] = {
	{"_sign", (PyCFunction) dsaKey__sign, METH_VARARGS, 
	 "Sign the given long."},
	{"_verify", (PyCFunction) dsaKey__verify, METH_VARARGS,
	 "Verify that the signature is valid."},
	{"size", (PyCFunction) dsaKey_size, METH_VARARGS,
	 "Return the number of bits that this key can handle."},
	{"has_private", (PyCFunction) dsaKey_has_private, METH_VARARGS,
	 "Return 1 or 0 if this key does/doesn't have a private key."},
	{NULL, NULL, 0, NULL}
};

static PyObject *fastmathError;							/* raised on errors */

static PyTypeObject rsaKeyType = {
	PyObject_HEAD_INIT (NULL) 0,
	"rsaKey",
	sizeof (rsaKey),
	0,
	(destructor) rsaKey_dealloc,	/* dealloc */
	0,				/* print */
	(getattrfunc) rsaKey_getattr,	/* getattr */
	0,                              /* setattr */
	0,				/* compare */
	0,				/* repr */
	0,				/* as_number */
	0,				/* as_sequence */
	0,				/* as_mapping */
	0,				/* hash */
	0,				/* call */
};

static PyMethodDef rsaKey__methods__[] = {
	{"_encrypt", (PyCFunction) rsaKey__encrypt, METH_VARARGS,
	 "Encrypt the given long."},
	{"_decrypt", (PyCFunction) rsaKey__decrypt, METH_VARARGS,
	 "Decrypt the given long."},
	{"_sign", (PyCFunction) rsaKey__decrypt, METH_VARARGS,
	 "Sign the given long."},
	{"_verify", (PyCFunction) rsaKey__verify, METH_VARARGS,
	 "Verify that the signature is valid."},
 	{"_blind", (PyCFunction) rsaKey__blind, METH_VARARGS,
 	 "Blind the given long."},
 	{"_unblind", (PyCFunction) rsaKey__unblind, METH_VARARGS,
 	 "Unblind the given long."},
	{"size", (PyCFunction) rsaKey_size, METH_VARARGS,
	 "Return the number of bits that this key can handle."},
	{"has_private", (PyCFunction) rsaKey_has_private, METH_VARARGS,
	 "Return 1 or 0 if this key does/doesn't have a private key."},
	{NULL, NULL, 0, NULL}
};

static PyObject *
dsaKey_new (PyObject * self, PyObject * args)
{
	PyLongObject *y = NULL, *g = NULL, *p = NULL, *q = NULL, *x = NULL;
	dsaKey *key;
	if (!PyArg_ParseTuple(args, "O!O!O!O!|O!", &PyLong_Type, &y,
			      &PyLong_Type, &g, &PyLong_Type, &p, 
			      &PyLong_Type, &q, &PyLong_Type, &x))
		return NULL;

	key = PyObject_New (dsaKey, &dsaKeyType);
	mpz_init (key->y);
	mpz_init (key->g);
	mpz_init (key->p);
	mpz_init (key->q);
	mpz_init (key->x);
	longObjToMPZ (key->y, y);
	longObjToMPZ (key->g, g);
	longObjToMPZ (key->p, p);
	longObjToMPZ (key->q, q);
	if (x)
	{
		longObjToMPZ (key->x, x);
	}
	return (PyObject *) key;
}

static void
dsaKey_dealloc (dsaKey * key)
{
	mpz_clear (key->y);
	mpz_clear (key->g);
	mpz_clear (key->p);
	mpz_clear (key->q);
	mpz_clear (key->x);
	PyObject_Del (key);
}

static PyObject *
dsaKey_getattr (dsaKey * key, char *attr)
{
	if (strcmp (attr, "y") == 0)
		return mpzToLongObj (key->y);
	else if (strcmp (attr, "g") == 0)
		return mpzToLongObj (key->g);
	else if (strcmp (attr, "p") == 0)
		return mpzToLongObj (key->p);
	else if (strcmp (attr, "q") == 0)
		return mpzToLongObj (key->q);
	else if (strcmp (attr, "x") == 0)
	{
		if (mpz_size (key->x) == 0)
		{
			PyErr_SetString (PyExc_AttributeError,
					 "dsaKey instance has no attribute 'x'");
			return NULL;
		}
		return mpzToLongObj (key->x);
	}
	else
	{
		return Py_FindMethod (dsaKey__methods__, (PyObject *) key, attr);
	}
}

static PyObject *
dsaKey__sign (dsaKey * key, PyObject * args)
{
	PyObject *lm, *lk, *lr, *ls;
	mpz_t m, k, r, s;
	int result;
	if (!PyArg_ParseTuple (args, "O!O!", &PyLong_Type, &lm,
			       &PyLong_Type, &lk))
	{
		return NULL;
	}
	mpz_init (m);
	mpz_init (k);
	mpz_init (r);
	mpz_init (s);
	longObjToMPZ (m, (PyLongObject *) lm);
	longObjToMPZ (k, (PyLongObject *) lk);
	result = dsaSign (key, m, k, r, s);
	if (result == 1)
	{
		PyErr_SetString (PyExc_ValueError, "K not between 2 and q");
		return NULL;
	}
	lr = mpzToLongObj (r);
	ls = mpzToLongObj (s);
	mpz_clear (m);
	mpz_clear (k);
	mpz_clear (r);
	mpz_clear (s);
	return Py_BuildValue ("(NN)", lr, ls);
}

static PyObject *
dsaKey__verify (dsaKey * key, PyObject * args)
{
	PyObject *lm, *lr, *ls;
	mpz_t m, r, s;
	int result;
	if (!PyArg_ParseTuple (args, "O!O!O!", &PyLong_Type, &lm,
			       &PyLong_Type, &lr, &PyLong_Type, &ls))
	{
		return NULL;
	}
	mpz_init (m);
	mpz_init (r);
	mpz_init (s);
	longObjToMPZ (m, (PyLongObject *) lm);
	longObjToMPZ (r, (PyLongObject *) lr);
	longObjToMPZ (s, (PyLongObject *) ls);
	result = dsaVerify (key, m, r, s);
	mpz_clear (m);
	mpz_clear (r);
	mpz_clear (s);
	if (result) {
		Py_INCREF(Py_True);
		return Py_True;
        } else {
		Py_INCREF(Py_False);
		return Py_False;
	}
}

static PyObject *
dsaKey_size (dsaKey * key, PyObject * args)
{
	if (!PyArg_ParseTuple (args, ""))
		return NULL;
	return Py_BuildValue ("i", mpz_sizeinbase (key->p, 2) - 1);
}

static PyObject *
dsaKey_has_private (dsaKey * key, PyObject * args)
{
	if (!PyArg_ParseTuple (args, ""))
		return NULL;
	if (mpz_size (key->x) == 0) {
		Py_INCREF(Py_False);
		return Py_False;
        } else {
		Py_INCREF(Py_True);
		return Py_True;
        }
}

/**
 * Compute key->p and key->q from the key with private exponent only.
 * Return 0 if factoring was succesful, 1 otherwise.
 */
static int factorize_N_from_D(rsaKey *key)
{
	mpz_t ktot, t, a, k, cand, nminus1, cand2;
	unsigned long cnt;
	int spotted;

	mpz_init(ktot);
	mpz_init(t);
	mpz_init(a);
	mpz_init(k);
	mpz_init(cand);
	mpz_init(nminus1);
	mpz_init(cand2);

	mpz_sub_ui(nminus1, key->n, 1);

	/** See _slowmath.py **/
	mpz_mul(ktot, key->e, key->d);
	mpz_sub_ui(ktot, ktot, 1);
	mpz_set(t, ktot);
	cnt = mpz_scan1(t, 0);
	mpz_fdiv_q_2exp(t,t,cnt);
	mpz_set_ui(a, 2);
	for (spotted=0; (!spotted) && (mpz_cmp_ui(a,100)<0); mpz_add_ui(a,a,2)) {
		mpz_set(k, t);
		for (; (mpz_cmp(k,ktot)<0); mpz_mul_ui(k,k,2)) {
			mpz_powm(cand,a,k,key->n);
			if ((mpz_cmp_ui(cand,1)==0) || (mpz_cmp(cand,nminus1)==0))
				continue;
			mpz_powm_ui(cand2,cand,2,key->n);
			if (mpz_cmp_ui(cand2,1)==0) {
				mpz_add_ui(cand,cand,1);
				mpz_gcd(key->p, cand, key->n);
				spotted=1;
				break;
			}
		}
	}
	if (spotted)
		mpz_divexact(key->q, key->n, key->p);

	mpz_clear(ktot);
	mpz_clear(t);
	mpz_clear(a);
	mpz_clear(k);
	mpz_clear(cand);
	mpz_clear(nminus1);
	mpz_clear(cand2);

	return (spotted?0:1);
}

static PyObject *
rsaKey_new (PyObject * self, PyObject * args)
{
	PyLongObject *n = NULL, *e = NULL, *d = NULL, *p = NULL, *q = NULL, 
                     *u = NULL;
	rsaKey *key;

	if (!PyArg_ParseTuple(args, "O!O!|O!O!O!O!", &PyLong_Type, &n,
			      &PyLong_Type, &e, &PyLong_Type, &d, 
			      &PyLong_Type, &p, &PyLong_Type, &q,
                              &PyLong_Type, &u))
		return NULL;

	key = PyObject_New (rsaKey, &rsaKeyType);
	mpz_init (key->n);
	mpz_init (key->e);
	mpz_init (key->d);
	mpz_init (key->p);
	mpz_init (key->q);
	mpz_init (key->u);
	longObjToMPZ (key->n, n);
	longObjToMPZ (key->e, e);
	if (!d)
	{
		return (PyObject *) key;
	}
	longObjToMPZ (key->d, d);
	if (p && q)
	{
		longObjToMPZ (key->p, p);
		longObjToMPZ (key->q, q);
	} else {
		if (factorize_N_from_D(key))
		{
			PyErr_SetString(PyExc_ValueError,
			  "Unable to compute factors p and q from exponent d.");
			return NULL;
		}
	}
	if (u) {
		longObjToMPZ (key->u, u);
	} else {
		mpz_invert (key->u, key->p, key->q);
	}
	return (PyObject *) key;
}

static void
rsaKey_dealloc (rsaKey * key)
{
	mpz_clear (key->n);
	mpz_clear (key->e);
	mpz_clear (key->d);
	mpz_clear (key->p);
	mpz_clear (key->q);
	mpz_clear (key->u);
	PyObject_Del (key);
}

static PyObject *
rsaKey_getattr (rsaKey * key, char *attr)
{
	if (strcmp (attr, "n") == 0)
		return mpzToLongObj (key->n);
	else if (strcmp (attr, "e") == 0)
		return mpzToLongObj (key->e);
	else if (strcmp (attr, "d") == 0)
	{
		if (mpz_size (key->d) == 0)
		{
			PyErr_SetString(PyExc_AttributeError,
					"rsaKey instance has no attribute 'd'");
			return NULL;
		}
		return mpzToLongObj (key->d);
	}
	else if (strcmp (attr, "p") == 0)
	{
		if (mpz_size (key->p) == 0)
		{
			PyErr_SetString(PyExc_AttributeError,
					"rsaKey instance has no attribute 'p'");
			return NULL;
		}
		return mpzToLongObj (key->p);
	}
	else if (strcmp (attr, "q") == 0)
	{
		if (mpz_size (key->q) == 0)
		{
			PyErr_SetString(PyExc_AttributeError,
					"rsaKey instance has no attribute 'q'");
			return NULL;
		}
		return mpzToLongObj (key->q);
	}
	else if (strcmp (attr, "u") == 0)
	{
		if (mpz_size (key->u) == 0)
		{
			PyErr_SetString(PyExc_AttributeError,
					"rsaKey instance has no attribute 'u'");
			return NULL;
		}
		return mpzToLongObj (key->u);
	}
	else
	{
		return Py_FindMethod (rsaKey__methods__, 
				      (PyObject *) key, attr);
	}
}

static PyObject *
rsaKey__encrypt (rsaKey * key, PyObject * args)
{
	PyObject *l, *r;
	mpz_t v;
	int result;
	if (!PyArg_ParseTuple (args, "O!", &PyLong_Type, &l))
	{
		return NULL;
	}
	mpz_init (v);
	longObjToMPZ (v, (PyLongObject *) l);
	result = rsaEncrypt (key, v);
	if (result == 1)
	{
		PyErr_SetString (PyExc_ValueError, "Plaintext too large");
		return NULL;
	}
	r = (PyObject *) mpzToLongObj (v);
	mpz_clear (v);
	return Py_BuildValue ("N", r);
}

static PyObject *
rsaKey__decrypt (rsaKey * key, PyObject * args)
{
	PyObject *l, *r;
	mpz_t v;
	int result;
	if (!PyArg_ParseTuple (args, "O!", &PyLong_Type, &l))
	{
		return NULL;
	}
	mpz_init (v);
	longObjToMPZ (v, (PyLongObject *) l);
	result = rsaDecrypt (key, v);
	if (result == 1)
	{
		PyErr_SetString (PyExc_ValueError,
				 "Ciphertext too large");
		return NULL;
	}
	else if (result == 2)
	{
		PyErr_SetString (PyExc_TypeError,
				 "Private key not available in this object");
		return NULL;
	}
	r = mpzToLongObj (v);
	mpz_clear (v);
	return Py_BuildValue ("N", r);
}

static PyObject *
rsaKey__verify (rsaKey * key, PyObject * args)
{
	PyObject *l, *lsig;
	mpz_t v, vsig;
	if (!PyArg_ParseTuple(args, "O!O!", 
			      &PyLong_Type, &l, &PyLong_Type, &lsig))
	{
		return NULL;
	}
	mpz_init (v);
	mpz_init (vsig);
	longObjToMPZ (v, (PyLongObject *) l);
	longObjToMPZ (vsig, (PyLongObject *) lsig);
	rsaEncrypt (key, vsig);
	if (mpz_cmp (v, vsig) == 0) {
		Py_INCREF(Py_True);
		return Py_True;
	}
	else {
		Py_INCREF(Py_False);
		return Py_False;
        }
}

static PyObject *
rsaKey__blind (rsaKey * key, PyObject * args)
{
	PyObject *l, *lblind, *r;
	mpz_t v, vblind;
	int result;
	if (!PyArg_ParseTuple (args, "O!O!", &PyLong_Type, &l, 
                               &PyLong_Type, &lblind))
		{
			return NULL;
		}
	mpz_init (v);
	mpz_init (vblind);
	longObjToMPZ (v, (PyLongObject *) l);
	longObjToMPZ (vblind, (PyLongObject *) lblind);
	result = rsaBlind (key, v, vblind);
	if (result == 1)
		{
			PyErr_SetString (PyExc_ValueError, "Message too large");
			return NULL;
		}
	else if (result == 2)
		{
			PyErr_SetString (PyExc_ValueError, "Blinding factor too large");
			return NULL;
		}
	r = (PyObject *) mpzToLongObj (v);
	mpz_clear (v);
	mpz_clear (vblind);
	return Py_BuildValue ("N", r);
}

static PyObject *
rsaKey__unblind (rsaKey * key, PyObject * args)
{
	PyObject *l, *lblind, *r;
	mpz_t v, vblind;
	int result;
	if (!PyArg_ParseTuple (args, "O!O!", &PyLong_Type, &l, 
                               &PyLong_Type, &lblind))
		{
			return NULL;
		}
	mpz_init (v);
	mpz_init (vblind);
	longObjToMPZ (v, (PyLongObject *) l);
	longObjToMPZ (vblind, (PyLongObject *) lblind);
	result = rsaUnBlind (key, v, vblind);
	if (result == 1)
		{
			PyErr_SetString (PyExc_ValueError, "Message too large");
			return NULL;
		}
	else if (result == 2)
		{
			PyErr_SetString (PyExc_ValueError, "Blinding factor too large");
			return NULL;
		}
	else if (result == 3)
		{
			PyErr_SetString (PyExc_ValueError, "Inverse doesn't exist");
			return NULL;
		}
	r = (PyObject *) mpzToLongObj (v);
	mpz_clear (v);
	mpz_clear (vblind);
	return Py_BuildValue ("N", r);
}

static PyObject *
rsaKey_size (rsaKey * key, PyObject * args)
{
	if (!PyArg_ParseTuple (args, ""))
		return NULL;
	return Py_BuildValue ("i", mpz_sizeinbase (key->n, 2) - 1);
}

static PyObject *
rsaKey_has_private (rsaKey * key, PyObject * args)
{
	if (!PyArg_ParseTuple (args, ""))
		return NULL;
	if (mpz_size (key->d) == 0) {
		Py_INCREF(Py_False);
		return Py_False;
        } else {
		Py_INCREF(Py_True);
		return Py_True;
	}
}


static PyObject *
isPrime (PyObject * self, PyObject * args, PyObject * kwargs)
{
	unsigned int i, rounds;
	double false_positive_prob=1e-6;
	PyObject *l, *randfunc=NULL;
	mpz_t n;
	int result;
	static char *kwlist[] = {"N", "false_positive_prob", "randfunc", NULL};

	if (!PyArg_ParseTupleAndKeywords (args, kwargs, "O!|dO:isPrime", kwlist,
									  &PyLong_Type, &l, &false_positive_prob,
									  &randfunc))
	{
		return NULL;
	}
	mpz_init (n);
	longObjToMPZ (n, (PyLongObject *) l);

	Py_BEGIN_ALLOW_THREADS;
	/* first check if n is known to be prime and do some trail division */
	for (i = 0; i < SIEVE_BASE_SIZE; ++i)
	{
		if (mpz_cmp_ui (n, sieve_base[i]) == 0)
		{
			result = 2;
			goto cleanup;
		}
		if (mpz_divisible_ui_p (n, sieve_base[i]))
		{
			result = 0;
			goto cleanup;
		}
	}
	/* do some rounds of Rabin-Miller-Tests */
	rounds = (unsigned int)ceil (-log (false_positive_prob) / log (4));
	Py_BLOCK_THREADS;
	result = rabinMillerTest(n, rounds, randfunc);
	Py_UNBLOCK_THREADS;

cleanup:
	mpz_clear (n);
	Py_END_ALLOW_THREADS;

	if (result == 0)
	{
		Py_INCREF(Py_False);
		return Py_False;
	} else {
		Py_INCREF(Py_True);
		return Py_True;
	}
}



inline size_t size (mpz_t n)
{
	return mpz_sizeinbase (n, 2);
}

void bytes_to_mpz (mpz_t result, const unsigned char *bytes, size_t size)
{
	unsigned long int i;
	mpz_t tmp;
	mpz_init (tmp);
	Py_BEGIN_ALLOW_THREADS;
	mpz_set_ui (result, 0);
	for (i = 0; i < size; ++i)
	{
		/* get current byte */
		mpz_set_ui (tmp, (unsigned long int)bytes[i]);
		/* left shift and add */
		mpz_mul_2exp (tmp, tmp, 8 * i);
		mpz_add (result, result, tmp);
	}
	mpz_clear (tmp);
	Py_END_ALLOW_THREADS;
}


/* Returns a new reference to a rng from the Crypto.Random module. */
static PyObject *
getRNG (void)
{
	/* PyModule_GetDict, PyDict_GetItemString return a borrowed ref */
	PyObject *module, *module_dict, *new_func, *rng;

	module = PyImport_ImportModule ("Crypto.Random");
	if (!module)
		return NULL;
	module_dict = PyModule_GetDict (module);
	Py_DECREF (module);
	new_func = PyDict_GetItemString (module_dict, "new");
	if (!PyCallable_Check (new_func))
	{
		PyErr_SetString (PyExc_RuntimeError,
						 "Cryptor.Random.new is not callable.");
		return NULL;
	}
	rng = PyObject_CallObject (new_func, NULL);
	return rng;
}


/* Sets n to a rangom number with at most `bits` bits .
 * If randfunc is provided it should be a callable which takes a single int
 * parameter and return as many random bytes as a python string.
 * Returns 1 on success
 * Returns 0 on error (most likly a python error)
 * The thread should be holding the GIL. The function does nothing to check
 * this. (PyGILState_Ensure() was only introduced in python2.3 and we want to
 * support 2.1)
 */
static int
getRandomInteger (mpz_t n, unsigned long int bits, PyObject *randfunc_)
{
	PyObject *arglist, *randfunc=NULL, *rng=NULL, *rand_bytes=NULL;
	int return_val = 1;
	unsigned long int bytes = bits / 8;
	unsigned long int odd_bits = bits % 8;
	/* generate 1 to 8 bits too many.
	   we will remove them later by right-shifting */
	bytes++;
	/* we need to handle the cases where randfunc is NULL or None */
	if ((randfunc_ == NULL) || (randfunc_ == Py_None))
	{
		rng = getRNG();
		if (!rng)
		{
			return_val = 0;
			goto cleanup;
		}
		randfunc = PyObject_GetAttrString (rng, "read");
	}
	else
	{
		randfunc = randfunc_;
	}

	if (!PyCallable_Check (randfunc))
	{
		PyErr_SetString (PyExc_TypeError, "randfunc must be callable");
		return_val = 0;
		goto cleanup;
	}

	arglist = Py_BuildValue ("(l)", (long int)bytes);
	rand_bytes = PyObject_CallObject (randfunc, arglist);
	Py_DECREF (arglist);
	if (!PyString_Check (rand_bytes))
	{
		PyErr_SetString (PyExc_TypeError,
						 "randfunc must return a string of random bytes");
		return_val = 0;
		goto cleanup;
	}

	bytes_to_mpz (n, (unsigned char *)PyString_AsString(rand_bytes), bytes);
	/* remove superflous bits by right-shifting */
	mpz_fdiv_q_2exp (n, n, 8 - odd_bits);

cleanup:
	Py_XDECREF (rand_bytes);
	if (rng)
	{
		Py_XDECREF (randfunc);
		Py_DECREF (rng);
	}
	return return_val;
}


/* Sets n to a rangom number with exactly `bits` random bits.
 * randfunc should be either NULL, PyNone or a callable which takes a single
 * integer parameter and return as many random bytes as a python string.
 * Returns 1 on success
 * Returns 0 on error (most likly a python error)
 * The thread should be holding the GIL. The function does nothing to check
 * this. (PyGILState_Ensure() was only introduced in python2.3 and we want to
 * support 2.1)
 */
static int
getRandomNBitInteger (mpz_t n, unsigned long int bits, PyObject *randfunc)
{
	if (!getRandomInteger (n, bits, randfunc))
		return 0;
	/* set the MSB to ensure n really has the correct number of bits. */
	mpz_setbit (n, bits);
	return 1;
}


/* Sets n to a rangom number so that lower_bound <= n < upper_bound .
 * If randfunc is provided it should be a callable which takes a single int
 * parameter and return as many random bytes as a python string.
 * Returns 1 on success
 * Returns 0 on error (most likly a python error)
 * The thread should be holding the GIL. The function does nothing to check
 * this. (PyGILState_Ensure() was only introduced in python2.3 and we want to
 * support 2.1)
 */
static int
getRandomRange (mpz_t n, mpz_t lower_bound, mpz_t upper_bound,
				PyObject *randfunc)
{
	size_t bits;
	mpz_t range;
	mpz_init (range);
	mpz_sub (range, upper_bound, lower_bound);
	mpz_sub_ui (range, range, 1);
	bits = size (range);

	do
	{
		if (!getRandomInteger (n, bits, randfunc))
		{
			mpz_clear (range);
			return 0;
		}
	} while (mpz_cmp (n, range) > 0);

	mpz_clear (range);
	mpz_add (n, n, lower_bound);
	return 1;
}



static void
sieve_field (char *field, unsigned long int field_size, mpz_t start)
{
	mpz_t mpz_offset;
	unsigned int offset;
	unsigned int i, j;

	mpz_init (mpz_offset);

	for (i = 0; i < SIEVE_BASE_SIZE; ++i)
	{
		mpz_mod_ui (mpz_offset, start, sieve_base[i]);
		offset = mpz_get_ui (mpz_offset);
		for (j = (sieve_base[i] - offset) % sieve_base[i]; j < field_size; j += sieve_base[i])
		{
			field[j] = 1;
		}
	}

	mpz_clear (mpz_offset);
}


#define MAX_RABIN_MILLER_ROUNDS 255

/* Tests if n is prime.
 * Returns 0 when n is definitly composite.
 * Returns 1 when n is probably prime.
 * every round reduces the chance of a false positive be at least 1/4.
 *
 * If randfunc is omitted, then the python version Random.new().read is used.
 *
 * The thread should be holding the GIL. The function does nothing to check
 * this. (PyGILState_Ensure() was only introduced in python2.3 and we want to
 * support 2.1)
 */
static int
rabinMillerTest (mpz_t n, int rounds, PyObject *randfunc)
{
	int base_was_tested;
	unsigned long int i, j, b, composite, return_val=1;
	mpz_t a, m, z, n_1, tmp;
	mpz_t tested[MAX_RABIN_MILLER_ROUNDS];

	if (rounds > MAX_RABIN_MILLER_ROUNDS)
	{
                /* PyErr_Warn is deprecated, but we use it for backward
                 * compatibility with Python < 2.5.  Eventually, it will need
                 * to be replaced with PyErr_WarnEx with the stacklevel
                 * argument set to 1 */
		PyErr_Warn(PyExc_RuntimeWarning,
					  "rounds to Rabin-Miller-Test exceeds maximum. "
					  "rounds will be set to the maximum.\n"
					  "Go complain to the devs about it if you like.");
		rounds = MAX_RABIN_MILLER_ROUNDS;
	}

	Py_BEGIN_ALLOW_THREADS;
	if ((mpz_tstbit (n, 0) == 0) || (mpz_cmp_ui (n, 3) < 0))
		return (mpz_cmp_ui (n, 2) == 0);

	mpz_init (tmp);
	mpz_init (n_1);
	mpz_init (a);
	mpz_init (m);
	mpz_init (z);
	mpz_sub_ui (n_1, n, 1);
	b = mpz_scan1 (n_1, 0);
	mpz_fdiv_q_2exp (m, n_1, b);

	if (mpz_fits_ulong_p (n) && (mpz_get_ui (n) - 2 < rounds))
		rounds = mpz_get_ui (n) - 2;
	for (i = 0; i < rounds; ++i)
	{
		mpz_set_ui (tmp, 2);
		do
		{
			base_was_tested = 0;
			Py_BLOCK_THREADS;
			if (!getRandomRange (a, tmp, n, randfunc))
			{
				return_val = -1;
				Py_UNBLOCK_THREADS;
				goto cleanup;
			}
			Py_UNBLOCK_THREADS;
			for (j = 0; j < i; j++)
			{
				if (mpz_cmp (a, tested[j]) == 0)
				{
					base_was_tested = 1;
					break;
				}
			}
		} while (base_was_tested);
		mpz_init_set (tested[i], a);
		mpz_powm_sec (z, a, m, n);
		if ((mpz_cmp_ui (z, 1) == 0) || (mpz_cmp (z, n_1) == 0))
			continue;
		composite = 1;
		for (j = 0; j < b; ++j)
		{
			/* z = (z * z) % n */
			mpz_mul (z, z, z);
			mpz_mod (z, z, n);
			if (mpz_cmp_ui (z, 1) == 0)
			{
				return_val = 0;
				goto cleanup;
			}
			else if (mpz_cmp (z, n_1) == 0)
			{
				composite = 0;
				break;
			}
		}

		if (composite)
		{
			return_val = 0;
			goto cleanup;
		}
	}

cleanup:
	mpz_clear (tmp);
	mpz_clear (n_1);
	mpz_clear (a);
	mpz_clear (m);
	mpz_clear (z);
	Py_END_ALLOW_THREADS;
	return return_val;
}


/* getStrongPrime() generates a number p which is with a high probability a
 * prime for which the following is true:
 *   p+1 has at least one large prime factor
 *   p-1 has at least one large prime factor
 * This functions was implemented following the instructions found in the paper
 *   "FAST GENERATION OF RANDOM, STRONG RSA PRIMES"
 *   by Robert D. Silverman
 *   RSA Laboratories
 *   May 17, 1997
 * which by the time of writing could be obtained here:
 * http://citeseerx.ist.psu.edu/viewdoc/download?doi=10.1.1.17.2713&rep=rep1&type=pdf
 */
static PyObject *
getStrongPrime (PyObject *self, PyObject *args, PyObject *kwargs)
{
	unsigned long int i, j, result, bits, x, e=0;
	mpz_t p[2], y[2], R, X;
	mpz_t tmp[2], lower_bound, upper_bound, range, increment;
	mpf_t tmp_bound;
	char *field;
	double false_positive_prob;
	int rabin_miller_rounds, is_possible_prime, error = 0;
	PyObject *prime, *randfunc=NULL;
	static char *kwlist[] = {"N", "e", "false_positive_prob", "randfunc", NULL};
	unsigned long int base_size = SIEVE_BASE_SIZE;
	unsigned long int field_size = 5 * base_size;

	if (!PyArg_ParseTupleAndKeywords (args, kwargs, "l|ldO:getStrongPrime",
									  kwlist, &bits, &e, &false_positive_prob,
									  &randfunc))
	{
		return NULL;
	}

	if ((bits < 512) || ((bits % 128) != 0))
	{
		PyErr_SetString (PyExc_ValueError,
						 "bits must be multiple of 128 and > 512");
		return NULL;
	}

	Py_BEGIN_ALLOW_THREADS;
	rabin_miller_rounds = (int)ceil (-log (false_positive_prob) / log (4));
	/* The variable names y, p, X and R correspond to
	 * the names in the paper mentioned above
	 */
	mpz_init2 (y[0], 101);
	mpz_init2 (y[1], 101);
	mpz_init2 (p[0], 121);
	mpz_init2 (p[1], 121);
	mpz_init2 (X, bits);
	mpz_init2 (R, bits);
	mpz_init2 (increment, 242);
	mpz_init (tmp[0]);
	mpz_init (tmp[1]);
	mpz_init2 (lower_bound, bits);
	mpz_init2 (upper_bound, bits);
	mpf_init (tmp_bound);
	mpz_init (range);

	/* calculate range for X
	 *   lower_bound = sqrt(2) * 2^{511 + 128*x}
	 *   upper_bound = 2^{512 + 128*x} - 1
	 */
	x = (bits - 512) / 128;
	mpf_sqrt_ui (tmp_bound, 2);
	mpf_mul_2exp (tmp_bound, tmp_bound, 511 + 128 * x);
	mpf_ceil (tmp_bound, tmp_bound);
	mpz_set_f (lower_bound, tmp_bound);
	mpz_set_ui (upper_bound, 1);
	mpz_mul_2exp (upper_bound, upper_bound, 512 + 128 * x);
	mpz_sub_ui (upper_bound, upper_bound, 1);
	mpz_sub (range, upper_bound, lower_bound);

	/* Randomly choose X, y[0] and y[1] */
	Py_BLOCK_THREADS;
	int res = 1;
	res &= getRandomRange (X, lower_bound, upper_bound, randfunc);
	res &= getRandomNBitInteger (y[0], 101, randfunc);
	res &= getRandomNBitInteger (y[1], 101, randfunc);
	Py_UNBLOCK_THREADS;
	if (!res)
	{
		error = 1;
		goto cleanup;
	}

	/* generate p1 and p2 */
	for (i = 0; i < 2; ++i)
	{
		/* generate p[i] */
		/* initialize the field for sieving */
		field = (char*)calloc (field_size, 1);
		sieve_field (field, field_size, y[i]);

		result = 0;
		for (j = 0; j < field_size; ++j)
		{
			/* look for next canidate */
			if (field[j])
				continue;
			mpz_add_ui (tmp[0], y[i], j);
			Py_BLOCK_THREADS;
			result = rabinMillerTest(tmp[0], rabin_miller_rounds, randfunc);
			Py_UNBLOCK_THREADS;
			if (result > 0)
				break;
			else if (result < 0)
			{
				error = 1;
				goto cleanup;
			}
		}
		free (field);
		if (!result)
		{
			error = 1;
			Py_BLOCK_THREADS;
			PyErr_SetString (PyExc_RuntimeError,
							 "Couln't find prime in field. "
							 "Developer: Increase field_size");
			/* unblock threads because we acquire the GIL after cleanup */
			Py_UNBLOCK_THREADS;
			goto cleanup;
		}
		mpz_set (p[i], tmp[0]);
	}

	/* Calculate R
	 *   R = (p2^{-1} mod p1) * p2 - (p1^{-1} mod p2) * p1
	 */
	mpz_invert (tmp[0], p[1], p[0]); /* p2^-1 mod p1 */
	mpz_invert (tmp[1], p[0], p[1]); /* p1^-1 mod p2 */
	mpz_mul (tmp[0], tmp[0], p[1]);  /* (p2^-1 mod p1)*p2 */
	mpz_mul (tmp[1], tmp[1], p[0]);  /* (p1^-1 mod p2)*p1 */
	mpz_sub (R, tmp[0], tmp[1]);	 /* (p2^-1 mod p1)*p2 - (p1^-1 mod p2)*p1 */

	/* search for final prime number starting by Y0
	 *   Y0 = X + (R - X mod p1p2)
	 */
	mpz_mul (increment, p[0], p[1]); /* p1 * p2 */
	mpz_mod (tmp[0], X, increment);  /* X mod (p1*p2) */
	mpz_sub (tmp[1], R, tmp[0]);	 /* R - X mod (p1*p2) */
	mpz_add (X, X, tmp[1]);			 /* X + (R - X mod (p1*p2)) */
	while (1)
	{
		is_possible_prime = 1;
		/* first check canidate against sieve_base */
		for (j = 0; j < base_size; ++j)
		{
			if (mpz_divisible_ui_p (X, sieve_base[j]))
			{
				is_possible_prime = 0;
				break;
			}
		}
		/* if e is given check for some more constrains */
		if (e && is_possible_prime)
		{
			/* if e is odd make sure that e and X-1 are coprime */
			if (e & 1)
			{
				mpz_sub_ui (tmp[0], X, 1);
				if (mpz_gcd_ui (NULL, tmp[0], e) != 1)
					is_possible_prime = 0;
			}
			/* if e is even make sure that e and (X-1)/2 are coprime. */
			else
			{
				mpz_sub_ui (tmp[0], X, 1);
				mpz_divexact_ui (tmp[0], tmp[0], 2);
				if (mpz_gcd_ui (NULL, tmp[0], e) != 1)
					is_possible_prime = 0;
			}
		}
		/* let gmp do some Rabin-Miller-Tests */
		if (is_possible_prime)
		{
			Py_BLOCK_THREADS;
			result = rabinMillerTest(X, rabin_miller_rounds, randfunc);
			Py_UNBLOCK_THREADS;
			if (result > 0)
				break;
			else if (result < 0)
			{
				error = 1;
				goto cleanup;
			}
		}
		mpz_add (X, X, increment);
		/* abort when X is larger than upper_bound */
		/* TODO: maybe we shouldn't abort but rather start over.
		 *	   X probably was an unfortunate choice. */
		if (mpz_cmp (X, upper_bound) >= 0)
		{
			error = 1;
			Py_BLOCK_THREADS;
			PyErr_SetString (PyExc_RuntimeError,
							 "Couln't find prime in field. "
							 "Developer: Increase field_size");
			/* unblock threads because we acquire the GIL after cleanup */
			Py_UNBLOCK_THREADS;
			goto cleanup;
		}
	}

cleanup:
	mpz_clear (range);
	mpz_clear (increment);
	mpz_clear (upper_bound);
	mpz_clear (lower_bound);
	mpz_clear (R);
	mpz_clear (tmp[1]);
	mpz_clear (tmp[0]);
	mpz_clear (p[1]);
	mpz_clear (p[0]);
	mpz_clear (y[1]);
	mpz_clear (y[0]);
	/* mpzToLongObj uses Python API so we must acquire the GIL */
	Py_END_ALLOW_THREADS;
	if (error)
		prime = NULL;
	else
		prime = mpzToLongObj (X);
	mpz_clear (X);
	return prime;
}



static PyMethodDef _fastmath__methods__[] = {
	{"dsa_construct", dsaKey_new, METH_VARARGS},
	{"rsa_construct", rsaKey_new, METH_VARARGS},
	{"isPrime", (PyCFunction)isPrime, METH_VARARGS | METH_KEYWORDS},
	{"getStrongPrime", (PyCFunction)getStrongPrime, METH_VARARGS | METH_KEYWORDS},
	{NULL, NULL}
};

void
init_fastmath (void)
{
	PyObject *_fastmath_module;
	PyObject *_fastmath_dict;

	rsaKeyType.ob_type = &PyType_Type;
	dsaKeyType.ob_type = &PyType_Type;
	_fastmath_module = Py_InitModule ("_fastmath", _fastmath__methods__);
	_fastmath_dict = PyModule_GetDict (_fastmath_module);
	fastmathError = PyErr_NewException ("_fastmath.error", NULL, NULL);
	PyDict_SetItemString (_fastmath_dict, "error", fastmathError);
}



/* The first 10000 primes to be used as a base for sieving */
static unsigned int sieve_base[10000] = {
     2,      3,      5,      7,     11,     13,     17,     19,     23,     29,
    31,     37,     41,     43,     47,     53,     59,     61,     67,     71,
    73,     79,     83,     89,     97,    101,    103,    107,    109,    113,
   127,    131,    137,    139,    149,    151,    157,    163,    167,    173,
   179,    181,    191,    193,    197,    199,    211,    223,    227,    229,
   233,    239,    241,    251,    257,    263,    269,    271,    277,    281,
   283,    293,    307,    311,    313,    317,    331,    337,    347,    349,
   353,    359,    367,    373,    379,    383,    389,    397,    401,    409,
   419,    421,    431,    433,    439,    443,    449,    457,    461,    463,
   467,    479,    487,    491,    499,    503,    509,    521,    523,    541,
   547,    557,    563,    569,    571,    577,    587,    593,    599,    601,
   607,    613,    617,    619,    631,    641,    643,    647,    653,    659,
   661,    673,    677,    683,    691,    701,    709,    719,    727,    733,
   739,    743,    751,    757,    761,    769,    773,    787,    797,    809,
   811,    821,    823,    827,    829,    839,    853,    857,    859,    863,
   877,    881,    883,    887,    907,    911,    919,    929,    937,    941,
   947,    953,    967,    971,    977,    983,    991,    997,   1009,   1013,
  1019,   1021,   1031,   1033,   1039,   1049,   1051,   1061,   1063,   1069,
  1087,   1091,   1093,   1097,   1103,   1109,   1117,   1123,   1129,   1151,
  1153,   1163,   1171,   1181,   1187,   1193,   1201,   1213,   1217,   1223,
  1229,   1231,   1237,   1249,   1259,   1277,   1279,   1283,   1289,   1291,
  1297,   1301,   1303,   1307,   1319,   1321,   1327,   1361,   1367,   1373,
  1381,   1399,   1409,   1423,   1427,   1429,   1433,   1439,   1447,   1451,
  1453,   1459,   1471,   1481,   1483,   1487,   1489,   1493,   1499,   1511,
  1523,   1531,   1543,   1549,   1553,   1559,   1567,   1571,   1579,   1583,
  1597,   1601,   1607,   1609,   1613,   1619,   1621,   1627,   1637,   1657,
  1663,   1667,   1669,   1693,   1697,   1699,   1709,   1721,   1723,   1733,
  1741,   1747,   1753,   1759,   1777,   1783,   1787,   1789,   1801,   1811,
  1823,   1831,   1847,   1861,   1867,   1871,   1873,   1877,   1879,   1889,
  1901,   1907,   1913,   1931,   1933,   1949,   1951,   1973,   1979,   1987,
  1993,   1997,   1999,   2003,   2011,   2017,   2027,   2029,   2039,   2053,
  2063,   2069,   2081,   2083,   2087,   2089,   2099,   2111,   2113,   2129,
  2131,   2137,   2141,   2143,   2153,   2161,   2179,   2203,   2207,   2213,
  2221,   2237,   2239,   2243,   2251,   2267,   2269,   2273,   2281,   2287,
  2293,   2297,   2309,   2311,   2333,   2339,   2341,   2347,   2351,   2357,
  2371,   2377,   2381,   2383,   2389,   2393,   2399,   2411,   2417,   2423,
  2437,   2441,   2447,   2459,   2467,   2473,   2477,   2503,   2521,   2531,
  2539,   2543,   2549,   2551,   2557,   2579,   2591,   2593,   2609,   2617,
  2621,   2633,   2647,   2657,   2659,   2663,   2671,   2677,   2683,   2687,
  2689,   2693,   2699,   2707,   2711,   2713,   2719,   2729,   2731,   2741,
  2749,   2753,   2767,   2777,   2789,   2791,   2797,   2801,   2803,   2819,
  2833,   2837,   2843,   2851,   2857,   2861,   2879,   2887,   2897,   2903,
  2909,   2917,   2927,   2939,   2953,   2957,   2963,   2969,   2971,   2999,
  3001,   3011,   3019,   3023,   3037,   3041,   3049,   3061,   3067,   3079,
  3083,   3089,   3109,   3119,   3121,   3137,   3163,   3167,   3169,   3181,
  3187,   3191,   3203,   3209,   3217,   3221,   3229,   3251,   3253,   3257,
  3259,   3271,   3299,   3301,   3307,   3313,   3319,   3323,   3329,   3331,
  3343,   3347,   3359,   3361,   3371,   3373,   3389,   3391,   3407,   3413,
  3433,   3449,   3457,   3461,   3463,   3467,   3469,   3491,   3499,   3511,
  3517,   3527,   3529,   3533,   3539,   3541,   3547,   3557,   3559,   3571,
  3581,   3583,   3593,   3607,   3613,   3617,   3623,   3631,   3637,   3643,
  3659,   3671,   3673,   3677,   3691,   3697,   3701,   3709,   3719,   3727,
  3733,   3739,   3761,   3767,   3769,   3779,   3793,   3797,   3803,   3821,
  3823,   3833,   3847,   3851,   3853,   3863,   3877,   3881,   3889,   3907,
  3911,   3917,   3919,   3923,   3929,   3931,   3943,   3947,   3967,   3989,
  4001,   4003,   4007,   4013,   4019,   4021,   4027,   4049,   4051,   4057,
  4073,   4079,   4091,   4093,   4099,   4111,   4127,   4129,   4133,   4139,
  4153,   4157,   4159,   4177,   4201,   4211,   4217,   4219,   4229,   4231,
  4241,   4243,   4253,   4259,   4261,   4271,   4273,   4283,   4289,   4297,
  4327,   4337,   4339,   4349,   4357,   4363,   4373,   4391,   4397,   4409,
  4421,   4423,   4441,   4447,   4451,   4457,   4463,   4481,   4483,   4493,
  4507,   4513,   4517,   4519,   4523,   4547,   4549,   4561,   4567,   4583,
  4591,   4597,   4603,   4621,   4637,   4639,   4643,   4649,   4651,   4657,
  4663,   4673,   4679,   4691,   4703,   4721,   4723,   4729,   4733,   4751,
  4759,   4783,   4787,   4789,   4793,   4799,   4801,   4813,   4817,   4831,
  4861,   4871,   4877,   4889,   4903,   4909,   4919,   4931,   4933,   4937,
  4943,   4951,   4957,   4967,   4969,   4973,   4987,   4993,   4999,   5003,
  5009,   5011,   5021,   5023,   5039,   5051,   5059,   5077,   5081,   5087,
  5099,   5101,   5107,   5113,   5119,   5147,   5153,   5167,   5171,   5179,
  5189,   5197,   5209,   5227,   5231,   5233,   5237,   5261,   5273,   5279,
  5281,   5297,   5303,   5309,   5323,   5333,   5347,   5351,   5381,   5387,
  5393,   5399,   5407,   5413,   5417,   5419,   5431,   5437,   5441,   5443,
  5449,   5471,   5477,   5479,   5483,   5501,   5503,   5507,   5519,   5521,
  5527,   5531,   5557,   5563,   5569,   5573,   5581,   5591,   5623,   5639,
  5641,   5647,   5651,   5653,   5657,   5659,   5669,   5683,   5689,   5693,
  5701,   5711,   5717,   5737,   5741,   5743,   5749,   5779,   5783,   5791,
  5801,   5807,   5813,   5821,   5827,   5839,   5843,   5849,   5851,   5857,
  5861,   5867,   5869,   5879,   5881,   5897,   5903,   5923,   5927,   5939,
  5953,   5981,   5987,   6007,   6011,   6029,   6037,   6043,   6047,   6053,
  6067,   6073,   6079,   6089,   6091,   6101,   6113,   6121,   6131,   6133,
  6143,   6151,   6163,   6173,   6197,   6199,   6203,   6211,   6217,   6221,
  6229,   6247,   6257,   6263,   6269,   6271,   6277,   6287,   6299,   6301,
  6311,   6317,   6323,   6329,   6337,   6343,   6353,   6359,   6361,   6367,
  6373,   6379,   6389,   6397,   6421,   6427,   6449,   6451,   6469,   6473,
  6481,   6491,   6521,   6529,   6547,   6551,   6553,   6563,   6569,   6571,
  6577,   6581,   6599,   6607,   6619,   6637,   6653,   6659,   6661,   6673,
  6679,   6689,   6691,   6701,   6703,   6709,   6719,   6733,   6737,   6761,
  6763,   6779,   6781,   6791,   6793,   6803,   6823,   6827,   6829,   6833,
  6841,   6857,   6863,   6869,   6871,   6883,   6899,   6907,   6911,   6917,
  6947,   6949,   6959,   6961,   6967,   6971,   6977,   6983,   6991,   6997,
  7001,   7013,   7019,   7027,   7039,   7043,   7057,   7069,   7079,   7103,
  7109,   7121,   7127,   7129,   7151,   7159,   7177,   7187,   7193,   7207,
  7211,   7213,   7219,   7229,   7237,   7243,   7247,   7253,   7283,   7297,
  7307,   7309,   7321,   7331,   7333,   7349,   7351,   7369,   7393,   7411,
  7417,   7433,   7451,   7457,   7459,   7477,   7481,   7487,   7489,   7499,
  7507,   7517,   7523,   7529,   7537,   7541,   7547,   7549,   7559,   7561,
  7573,   7577,   7583,   7589,   7591,   7603,   7607,   7621,   7639,   7643,
  7649,   7669,   7673,   7681,   7687,   7691,   7699,   7703,   7717,   7723,
  7727,   7741,   7753,   7757,   7759,   7789,   7793,   7817,   7823,   7829,
  7841,   7853,   7867,   7873,   7877,   7879,   7883,   7901,   7907,   7919,
  7927,   7933,   7937,   7949,   7951,   7963,   7993,   8009,   8011,   8017,
  8039,   8053,   8059,   8069,   8081,   8087,   8089,   8093,   8101,   8111,
  8117,   8123,   8147,   8161,   8167,   8171,   8179,   8191,   8209,   8219,
  8221,   8231,   8233,   8237,   8243,   8263,   8269,   8273,   8287,   8291,
  8293,   8297,   8311,   8317,   8329,   8353,   8363,   8369,   8377,   8387,
  8389,   8419,   8423,   8429,   8431,   8443,   8447,   8461,   8467,   8501,
  8513,   8521,   8527,   8537,   8539,   8543,   8563,   8573,   8581,   8597,
  8599,   8609,   8623,   8627,   8629,   8641,   8647,   8663,   8669,   8677,
  8681,   8689,   8693,   8699,   8707,   8713,   8719,   8731,   8737,   8741,
  8747,   8753,   8761,   8779,   8783,   8803,   8807,   8819,   8821,   8831,
  8837,   8839,   8849,   8861,   8863,   8867,   8887,   8893,   8923,   8929,
  8933,   8941,   8951,   8963,   8969,   8971,   8999,   9001,   9007,   9011,
  9013,   9029,   9041,   9043,   9049,   9059,   9067,   9091,   9103,   9109,
  9127,   9133,   9137,   9151,   9157,   9161,   9173,   9181,   9187,   9199,
  9203,   9209,   9221,   9227,   9239,   9241,   9257,   9277,   9281,   9283,
  9293,   9311,   9319,   9323,   9337,   9341,   9343,   9349,   9371,   9377,
  9391,   9397,   9403,   9413,   9419,   9421,   9431,   9433,   9437,   9439,
  9461,   9463,   9467,   9473,   9479,   9491,   9497,   9511,   9521,   9533,
  9539,   9547,   9551,   9587,   9601,   9613,   9619,   9623,   9629,   9631,
  9643,   9649,   9661,   9677,   9679,   9689,   9697,   9719,   9721,   9733,
  9739,   9743,   9749,   9767,   9769,   9781,   9787,   9791,   9803,   9811,
  9817,   9829,   9833,   9839,   9851,   9857,   9859,   9871,   9883,   9887,
  9901,   9907,   9923,   9929,   9931,   9941,   9949,   9967,   9973,  10007,
 10009,  10037,  10039,  10061,  10067,  10069,  10079,  10091,  10093,  10099,
 10103,  10111,  10133,  10139,  10141,  10151,  10159,  10163,  10169,  10177,
 10181,  10193,  10211,  10223,  10243,  10247,  10253,  10259,  10267,  10271,
 10273,  10289,  10301,  10303,  10313,  10321,  10331,  10333,  10337,  10343,
 10357,  10369,  10391,  10399,  10427,  10429,  10433,  10453,  10457,  10459,
 10463,  10477,  10487,  10499,  10501,  10513,  10529,  10531,  10559,  10567,
 10589,  10597,  10601,  10607,  10613,  10627,  10631,  10639,  10651,  10657,
 10663,  10667,  10687,  10691,  10709,  10711,  10723,  10729,  10733,  10739,
 10753,  10771,  10781,  10789,  10799,  10831,  10837,  10847,  10853,  10859,
 10861,  10867,  10883,  10889,  10891,  10903,  10909,  10937,  10939,  10949,
 10957,  10973,  10979,  10987,  10993,  11003,  11027,  11047,  11057,  11059,
 11069,  11071,  11083,  11087,  11093,  11113,  11117,  11119,  11131,  11149,
 11159,  11161,  11171,  11173,  11177,  11197,  11213,  11239,  11243,  11251,
 11257,  11261,  11273,  11279,  11287,  11299,  11311,  11317,  11321,  11329,
 11351,  11353,  11369,  11383,  11393,  11399,  11411,  11423,  11437,  11443,
 11447,  11467,  11471,  11483,  11489,  11491,  11497,  11503,  11519,  11527,
 11549,  11551,  11579,  11587,  11593,  11597,  11617,  11621,  11633,  11657,
 11677,  11681,  11689,  11699,  11701,  11717,  11719,  11731,  11743,  11777,
 11779,  11783,  11789,  11801,  11807,  11813,  11821,  11827,  11831,  11833,
 11839,  11863,  11867,  11887,  11897,  11903,  11909,  11923,  11927,  11933,
 11939,  11941,  11953,  11959,  11969,  11971,  11981,  11987,  12007,  12011,
 12037,  12041,  12043,  12049,  12071,  12073,  12097,  12101,  12107,  12109,
 12113,  12119,  12143,  12149,  12157,  12161,  12163,  12197,  12203,  12211,
 12227,  12239,  12241,  12251,  12253,  12263,  12269,  12277,  12281,  12289,
 12301,  12323,  12329,  12343,  12347,  12373,  12377,  12379,  12391,  12401,
 12409,  12413,  12421,  12433,  12437,  12451,  12457,  12473,  12479,  12487,
 12491,  12497,  12503,  12511,  12517,  12527,  12539,  12541,  12547,  12553,
 12569,  12577,  12583,  12589,  12601,  12611,  12613,  12619,  12637,  12641,
 12647,  12653,  12659,  12671,  12689,  12697,  12703,  12713,  12721,  12739,
 12743,  12757,  12763,  12781,  12791,  12799,  12809,  12821,  12823,  12829,
 12841,  12853,  12889,  12893,  12899,  12907,  12911,  12917,  12919,  12923,
 12941,  12953,  12959,  12967,  12973,  12979,  12983,  13001,  13003,  13007,
 13009,  13033,  13037,  13043,  13049,  13063,  13093,  13099,  13103,  13109,
 13121,  13127,  13147,  13151,  13159,  13163,  13171,  13177,  13183,  13187,
 13217,  13219,  13229,  13241,  13249,  13259,  13267,  13291,  13297,  13309,
 13313,  13327,  13331,  13337,  13339,  13367,  13381,  13397,  13399,  13411,
 13417,  13421,  13441,  13451,  13457,  13463,  13469,  13477,  13487,  13499,
 13513,  13523,  13537,  13553,  13567,  13577,  13591,  13597,  13613,  13619,
 13627,  13633,  13649,  13669,  13679,  13681,  13687,  13691,  13693,  13697,
 13709,  13711,  13721,  13723,  13729,  13751,  13757,  13759,  13763,  13781,
 13789,  13799,  13807,  13829,  13831,  13841,  13859,  13873,  13877,  13879,
 13883,  13901,  13903,  13907,  13913,  13921,  13931,  13933,  13963,  13967,
 13997,  13999,  14009,  14011,  14029,  14033,  14051,  14057,  14071,  14081,
 14083,  14087,  14107,  14143,  14149,  14153,  14159,  14173,  14177,  14197,
 14207,  14221,  14243,  14249,  14251,  14281,  14293,  14303,  14321,  14323,
 14327,  14341,  14347,  14369,  14387,  14389,  14401,  14407,  14411,  14419,
 14423,  14431,  14437,  14447,  14449,  14461,  14479,  14489,  14503,  14519,
 14533,  14537,  14543,  14549,  14551,  14557,  14561,  14563,  14591,  14593,
 14621,  14627,  14629,  14633,  14639,  14653,  14657,  14669,  14683,  14699,
 14713,  14717,  14723,  14731,  14737,  14741,  14747,  14753,  14759,  14767,
 14771,  14779,  14783,  14797,  14813,  14821,  14827,  14831,  14843,  14851,
 14867,  14869,  14879,  14887,  14891,  14897,  14923,  14929,  14939,  14947,
 14951,  14957,  14969,  14983,  15013,  15017,  15031,  15053,  15061,  15073,
 15077,  15083,  15091,  15101,  15107,  15121,  15131,  15137,  15139,  15149,
 15161,  15173,  15187,  15193,  15199,  15217,  15227,  15233,  15241,  15259,
 15263,  15269,  15271,  15277,  15287,  15289,  15299,  15307,  15313,  15319,
 15329,  15331,  15349,  15359,  15361,  15373,  15377,  15383,  15391,  15401,
 15413,  15427,  15439,  15443,  15451,  15461,  15467,  15473,  15493,  15497,
 15511,  15527,  15541,  15551,  15559,  15569,  15581,  15583,  15601,  15607,
 15619,  15629,  15641,  15643,  15647,  15649,  15661,  15667,  15671,  15679,
 15683,  15727,  15731,  15733,  15737,  15739,  15749,  15761,  15767,  15773,
 15787,  15791,  15797,  15803,  15809,  15817,  15823,  15859,  15877,  15881,
 15887,  15889,  15901,  15907,  15913,  15919,  15923,  15937,  15959,  15971,
 15973,  15991,  16001,  16007,  16033,  16057,  16061,  16063,  16067,  16069,
 16073,  16087,  16091,  16097,  16103,  16111,  16127,  16139,  16141,  16183,
 16187,  16189,  16193,  16217,  16223,  16229,  16231,  16249,  16253,  16267,
 16273,  16301,  16319,  16333,  16339,  16349,  16361,  16363,  16369,  16381,
 16411,  16417,  16421,  16427,  16433,  16447,  16451,  16453,  16477,  16481,
 16487,  16493,  16519,  16529,  16547,  16553,  16561,  16567,  16573,  16603,
 16607,  16619,  16631,  16633,  16649,  16651,  16657,  16661,  16673,  16691,
 16693,  16699,  16703,  16729,  16741,  16747,  16759,  16763,  16787,  16811,
 16823,  16829,  16831,  16843,  16871,  16879,  16883,  16889,  16901,  16903,
 16921,  16927,  16931,  16937,  16943,  16963,  16979,  16981,  16987,  16993,
 17011,  17021,  17027,  17029,  17033,  17041,  17047,  17053,  17077,  17093,
 17099,  17107,  17117,  17123,  17137,  17159,  17167,  17183,  17189,  17191,
 17203,  17207,  17209,  17231,  17239,  17257,  17291,  17293,  17299,  17317,
 17321,  17327,  17333,  17341,  17351,  17359,  17377,  17383,  17387,  17389,
 17393,  17401,  17417,  17419,  17431,  17443,  17449,  17467,  17471,  17477,
 17483,  17489,  17491,  17497,  17509,  17519,  17539,  17551,  17569,  17573,
 17579,  17581,  17597,  17599,  17609,  17623,  17627,  17657,  17659,  17669,
 17681,  17683,  17707,  17713,  17729,  17737,  17747,  17749,  17761,  17783,
 17789,  17791,  17807,  17827,  17837,  17839,  17851,  17863,  17881,  17891,
 17903,  17909,  17911,  17921,  17923,  17929,  17939,  17957,  17959,  17971,
 17977,  17981,  17987,  17989,  18013,  18041,  18043,  18047,  18049,  18059,
 18061,  18077,  18089,  18097,  18119,  18121,  18127,  18131,  18133,  18143,
 18149,  18169,  18181,  18191,  18199,  18211,  18217,  18223,  18229,  18233,
 18251,  18253,  18257,  18269,  18287,  18289,  18301,  18307,  18311,  18313,
 18329,  18341,  18353,  18367,  18371,  18379,  18397,  18401,  18413,  18427,
 18433,  18439,  18443,  18451,  18457,  18461,  18481,  18493,  18503,  18517,
 18521,  18523,  18539,  18541,  18553,  18583,  18587,  18593,  18617,  18637,
 18661,  18671,  18679,  18691,  18701,  18713,  18719,  18731,  18743,  18749,
 18757,  18773,  18787,  18793,  18797,  18803,  18839,  18859,  18869,  18899,
 18911,  18913,  18917,  18919,  18947,  18959,  18973,  18979,  19001,  19009,
 19013,  19031,  19037,  19051,  19069,  19073,  19079,  19081,  19087,  19121,
 19139,  19141,  19157,  19163,  19181,  19183,  19207,  19211,  19213,  19219,
 19231,  19237,  19249,  19259,  19267,  19273,  19289,  19301,  19309,  19319,
 19333,  19373,  19379,  19381,  19387,  19391,  19403,  19417,  19421,  19423,
 19427,  19429,  19433,  19441,  19447,  19457,  19463,  19469,  19471,  19477,
 19483,  19489,  19501,  19507,  19531,  19541,  19543,  19553,  19559,  19571,
 19577,  19583,  19597,  19603,  19609,  19661,  19681,  19687,  19697,  19699,
 19709,  19717,  19727,  19739,  19751,  19753,  19759,  19763,  19777,  19793,
 19801,  19813,  19819,  19841,  19843,  19853,  19861,  19867,  19889,  19891,
 19913,  19919,  19927,  19937,  19949,  19961,  19963,  19973,  19979,  19991,
 19993,  19997,  20011,  20021,  20023,  20029,  20047,  20051,  20063,  20071,
 20089,  20101,  20107,  20113,  20117,  20123,  20129,  20143,  20147,  20149,
 20161,  20173,  20177,  20183,  20201,  20219,  20231,  20233,  20249,  20261,
 20269,  20287,  20297,  20323,  20327,  20333,  20341,  20347,  20353,  20357,
 20359,  20369,  20389,  20393,  20399,  20407,  20411,  20431,  20441,  20443,
 20477,  20479,  20483,  20507,  20509,  20521,  20533,  20543,  20549,  20551,
 20563,  20593,  20599,  20611,  20627,  20639,  20641,  20663,  20681,  20693,
 20707,  20717,  20719,  20731,  20743,  20747,  20749,  20753,  20759,  20771,
 20773,  20789,  20807,  20809,  20849,  20857,  20873,  20879,  20887,  20897,
 20899,  20903,  20921,  20929,  20939,  20947,  20959,  20963,  20981,  20983,
 21001,  21011,  21013,  21017,  21019,  21023,  21031,  21059,  21061,  21067,
 21089,  21101,  21107,  21121,  21139,  21143,  21149,  21157,  21163,  21169,
 21179,  21187,  21191,  21193,  21211,  21221,  21227,  21247,  21269,  21277,
 21283,  21313,  21317,  21319,  21323,  21341,  21347,  21377,  21379,  21383,
 21391,  21397,  21401,  21407,  21419,  21433,  21467,  21481,  21487,  21491,
 21493,  21499,  21503,  21517,  21521,  21523,  21529,  21557,  21559,  21563,
 21569,  21577,  21587,  21589,  21599,  21601,  21611,  21613,  21617,  21647,
 21649,  21661,  21673,  21683,  21701,  21713,  21727,  21737,  21739,  21751,
 21757,  21767,  21773,  21787,  21799,  21803,  21817,  21821,  21839,  21841,
 21851,  21859,  21863,  21871,  21881,  21893,  21911,  21929,  21937,  21943,
 21961,  21977,  21991,  21997,  22003,  22013,  22027,  22031,  22037,  22039,
 22051,  22063,  22067,  22073,  22079,  22091,  22093,  22109,  22111,  22123,
 22129,  22133,  22147,  22153,  22157,  22159,  22171,  22189,  22193,  22229,
 22247,  22259,  22271,  22273,  22277,  22279,  22283,  22291,  22303,  22307,
 22343,  22349,  22367,  22369,  22381,  22391,  22397,  22409,  22433,  22441,
 22447,  22453,  22469,  22481,  22483,  22501,  22511,  22531,  22541,  22543,
 22549,  22567,  22571,  22573,  22613,  22619,  22621,  22637,  22639,  22643,
 22651,  22669,  22679,  22691,  22697,  22699,  22709,  22717,  22721,  22727,
 22739,  22741,  22751,  22769,  22777,  22783,  22787,  22807,  22811,  22817,
 22853,  22859,  22861,  22871,  22877,  22901,  22907,  22921,  22937,  22943,
 22961,  22963,  22973,  22993,  23003,  23011,  23017,  23021,  23027,  23029,
 23039,  23041,  23053,  23057,  23059,  23063,  23071,  23081,  23087,  23099,
 23117,  23131,  23143,  23159,  23167,  23173,  23189,  23197,  23201,  23203,
 23209,  23227,  23251,  23269,  23279,  23291,  23293,  23297,  23311,  23321,
 23327,  23333,  23339,  23357,  23369,  23371,  23399,  23417,  23431,  23447,
 23459,  23473,  23497,  23509,  23531,  23537,  23539,  23549,  23557,  23561,
 23563,  23567,  23581,  23593,  23599,  23603,  23609,  23623,  23627,  23629,
 23633,  23663,  23669,  23671,  23677,  23687,  23689,  23719,  23741,  23743,
 23747,  23753,  23761,  23767,  23773,  23789,  23801,  23813,  23819,  23827,
 23831,  23833,  23857,  23869,  23873,  23879,  23887,  23893,  23899,  23909,
 23911,  23917,  23929,  23957,  23971,  23977,  23981,  23993,  24001,  24007,
 24019,  24023,  24029,  24043,  24049,  24061,  24071,  24077,  24083,  24091,
 24097,  24103,  24107,  24109,  24113,  24121,  24133,  24137,  24151,  24169,
 24179,  24181,  24197,  24203,  24223,  24229,  24239,  24247,  24251,  24281,
 24317,  24329,  24337,  24359,  24371,  24373,  24379,  24391,  24407,  24413,
 24419,  24421,  24439,  24443,  24469,  24473,  24481,  24499,  24509,  24517,
 24527,  24533,  24547,  24551,  24571,  24593,  24611,  24623,  24631,  24659,
 24671,  24677,  24683,  24691,  24697,  24709,  24733,  24749,  24763,  24767,
 24781,  24793,  24799,  24809,  24821,  24841,  24847,  24851,  24859,  24877,
 24889,  24907,  24917,  24919,  24923,  24943,  24953,  24967,  24971,  24977,
 24979,  24989,  25013,  25031,  25033,  25037,  25057,  25073,  25087,  25097,
 25111,  25117,  25121,  25127,  25147,  25153,  25163,  25169,  25171,  25183,
 25189,  25219,  25229,  25237,  25243,  25247,  25253,  25261,  25301,  25303,
 25307,  25309,  25321,  25339,  25343,  25349,  25357,  25367,  25373,  25391,
 25409,  25411,  25423,  25439,  25447,  25453,  25457,  25463,  25469,  25471,
 25523,  25537,  25541,  25561,  25577,  25579,  25583,  25589,  25601,  25603,
 25609,  25621,  25633,  25639,  25643,  25657,  25667,  25673,  25679,  25693,
 25703,  25717,  25733,  25741,  25747,  25759,  25763,  25771,  25793,  25799,
 25801,  25819,  25841,  25847,  25849,  25867,  25873,  25889,  25903,  25913,
 25919,  25931,  25933,  25939,  25943,  25951,  25969,  25981,  25997,  25999,
 26003,  26017,  26021,  26029,  26041,  26053,  26083,  26099,  26107,  26111,
 26113,  26119,  26141,  26153,  26161,  26171,  26177,  26183,  26189,  26203,
 26209,  26227,  26237,  26249,  26251,  26261,  26263,  26267,  26293,  26297,
 26309,  26317,  26321,  26339,  26347,  26357,  26371,  26387,  26393,  26399,
 26407,  26417,  26423,  26431,  26437,  26449,  26459,  26479,  26489,  26497,
 26501,  26513,  26539,  26557,  26561,  26573,  26591,  26597,  26627,  26633,
 26641,  26647,  26669,  26681,  26683,  26687,  26693,  26699,  26701,  26711,
 26713,  26717,  26723,  26729,  26731,  26737,  26759,  26777,  26783,  26801,
 26813,  26821,  26833,  26839,  26849,  26861,  26863,  26879,  26881,  26891,
 26893,  26903,  26921,  26927,  26947,  26951,  26953,  26959,  26981,  26987,
 26993,  27011,  27017,  27031,  27043,  27059,  27061,  27067,  27073,  27077,
 27091,  27103,  27107,  27109,  27127,  27143,  27179,  27191,  27197,  27211,
 27239,  27241,  27253,  27259,  27271,  27277,  27281,  27283,  27299,  27329,
 27337,  27361,  27367,  27397,  27407,  27409,  27427,  27431,  27437,  27449,
 27457,  27479,  27481,  27487,  27509,  27527,  27529,  27539,  27541,  27551,
 27581,  27583,  27611,  27617,  27631,  27647,  27653,  27673,  27689,  27691,
 27697,  27701,  27733,  27737,  27739,  27743,  27749,  27751,  27763,  27767,
 27773,  27779,  27791,  27793,  27799,  27803,  27809,  27817,  27823,  27827,
 27847,  27851,  27883,  27893,  27901,  27917,  27919,  27941,  27943,  27947,
 27953,  27961,  27967,  27983,  27997,  28001,  28019,  28027,  28031,  28051,
 28057,  28069,  28081,  28087,  28097,  28099,  28109,  28111,  28123,  28151,
 28163,  28181,  28183,  28201,  28211,  28219,  28229,  28277,  28279,  28283,
 28289,  28297,  28307,  28309,  28319,  28349,  28351,  28387,  28393,  28403,
 28409,  28411,  28429,  28433,  28439,  28447,  28463,  28477,  28493,  28499,
 28513,  28517,  28537,  28541,  28547,  28549,  28559,  28571,  28573,  28579,
 28591,  28597,  28603,  28607,  28619,  28621,  28627,  28631,  28643,  28649,
 28657,  28661,  28663,  28669,  28687,  28697,  28703,  28711,  28723,  28729,
 28751,  28753,  28759,  28771,  28789,  28793,  28807,  28813,  28817,  28837,
 28843,  28859,  28867,  28871,  28879,  28901,  28909,  28921,  28927,  28933,
 28949,  28961,  28979,  29009,  29017,  29021,  29023,  29027,  29033,  29059,
 29063,  29077,  29101,  29123,  29129,  29131,  29137,  29147,  29153,  29167,
 29173,  29179,  29191,  29201,  29207,  29209,  29221,  29231,  29243,  29251,
 29269,  29287,  29297,  29303,  29311,  29327,  29333,  29339,  29347,  29363,
 29383,  29387,  29389,  29399,  29401,  29411,  29423,  29429,  29437,  29443,
 29453,  29473,  29483,  29501,  29527,  29531,  29537,  29567,  29569,  29573,
 29581,  29587,  29599,  29611,  29629,  29633,  29641,  29663,  29669,  29671,
 29683,  29717,  29723,  29741,  29753,  29759,  29761,  29789,  29803,  29819,
 29833,  29837,  29851,  29863,  29867,  29873,  29879,  29881,  29917,  29921,
 29927,  29947,  29959,  29983,  29989,  30011,  30013,  30029,  30047,  30059,
 30071,  30089,  30091,  30097,  30103,  30109,  30113,  30119,  30133,  30137,
 30139,  30161,  30169,  30181,  30187,  30197,  30203,  30211,  30223,  30241,
 30253,  30259,  30269,  30271,  30293,  30307,  30313,  30319,  30323,  30341,
 30347,  30367,  30389,  30391,  30403,  30427,  30431,  30449,  30467,  30469,
 30491,  30493,  30497,  30509,  30517,  30529,  30539,  30553,  30557,  30559,
 30577,  30593,  30631,  30637,  30643,  30649,  30661,  30671,  30677,  30689,
 30697,  30703,  30707,  30713,  30727,  30757,  30763,  30773,  30781,  30803,
 30809,  30817,  30829,  30839,  30841,  30851,  30853,  30859,  30869,  30871,
 30881,  30893,  30911,  30931,  30937,  30941,  30949,  30971,  30977,  30983,
 31013,  31019,  31033,  31039,  31051,  31063,  31069,  31079,  31081,  31091,
 31121,  31123,  31139,  31147,  31151,  31153,  31159,  31177,  31181,  31183,
 31189,  31193,  31219,  31223,  31231,  31237,  31247,  31249,  31253,  31259,
 31267,  31271,  31277,  31307,  31319,  31321,  31327,  31333,  31337,  31357,
 31379,  31387,  31391,  31393,  31397,  31469,  31477,  31481,  31489,  31511,
 31513,  31517,  31531,  31541,  31543,  31547,  31567,  31573,  31583,  31601,
 31607,  31627,  31643,  31649,  31657,  31663,  31667,  31687,  31699,  31721,
 31723,  31727,  31729,  31741,  31751,  31769,  31771,  31793,  31799,  31817,
 31847,  31849,  31859,  31873,  31883,  31891,  31907,  31957,  31963,  31973,
 31981,  31991,  32003,  32009,  32027,  32029,  32051,  32057,  32059,  32063,
 32069,  32077,  32083,  32089,  32099,  32117,  32119,  32141,  32143,  32159,
 32173,  32183,  32189,  32191,  32203,  32213,  32233,  32237,  32251,  32257,
 32261,  32297,  32299,  32303,  32309,  32321,  32323,  32327,  32341,  32353,
 32359,  32363,  32369,  32371,  32377,  32381,  32401,  32411,  32413,  32423,
 32429,  32441,  32443,  32467,  32479,  32491,  32497,  32503,  32507,  32531,
 32533,  32537,  32561,  32563,  32569,  32573,  32579,  32587,  32603,  32609,
 32611,  32621,  32633,  32647,  32653,  32687,  32693,  32707,  32713,  32717,
 32719,  32749,  32771,  32779,  32783,  32789,  32797,  32801,  32803,  32831,
 32833,  32839,  32843,  32869,  32887,  32909,  32911,  32917,  32933,  32939,
 32941,  32957,  32969,  32971,  32983,  32987,  32993,  32999,  33013,  33023,
 33029,  33037,  33049,  33053,  33071,  33073,  33083,  33091,  33107,  33113,
 33119,  33149,  33151,  33161,  33179,  33181,  33191,  33199,  33203,  33211,
 33223,  33247,  33287,  33289,  33301,  33311,  33317,  33329,  33331,  33343,
 33347,  33349,  33353,  33359,  33377,  33391,  33403,  33409,  33413,  33427,
 33457,  33461,  33469,  33479,  33487,  33493,  33503,  33521,  33529,  33533,
 33547,  33563,  33569,  33577,  33581,  33587,  33589,  33599,  33601,  33613,
 33617,  33619,  33623,  33629,  33637,  33641,  33647,  33679,  33703,  33713,
 33721,  33739,  33749,  33751,  33757,  33767,  33769,  33773,  33791,  33797,
 33809,  33811,  33827,  33829,  33851,  33857,  33863,  33871,  33889,  33893,
 33911,  33923,  33931,  33937,  33941,  33961,  33967,  33997,  34019,  34031,
 34033,  34039,  34057,  34061,  34123,  34127,  34129,  34141,  34147,  34157,
 34159,  34171,  34183,  34211,  34213,  34217,  34231,  34253,  34259,  34261,
 34267,  34273,  34283,  34297,  34301,  34303,  34313,  34319,  34327,  34337,
 34351,  34361,  34367,  34369,  34381,  34403,  34421,  34429,  34439,  34457,
 34469,  34471,  34483,  34487,  34499,  34501,  34511,  34513,  34519,  34537,
 34543,  34549,  34583,  34589,  34591,  34603,  34607,  34613,  34631,  34649,
 34651,  34667,  34673,  34679,  34687,  34693,  34703,  34721,  34729,  34739,
 34747,  34757,  34759,  34763,  34781,  34807,  34819,  34841,  34843,  34847,
 34849,  34871,  34877,  34883,  34897,  34913,  34919,  34939,  34949,  34961,
 34963,  34981,  35023,  35027,  35051,  35053,  35059,  35069,  35081,  35083,
 35089,  35099,  35107,  35111,  35117,  35129,  35141,  35149,  35153,  35159,
 35171,  35201,  35221,  35227,  35251,  35257,  35267,  35279,  35281,  35291,
 35311,  35317,  35323,  35327,  35339,  35353,  35363,  35381,  35393,  35401,
 35407,  35419,  35423,  35437,  35447,  35449,  35461,  35491,  35507,  35509,
 35521,  35527,  35531,  35533,  35537,  35543,  35569,  35573,  35591,  35593,
 35597,  35603,  35617,  35671,  35677,  35729,  35731,  35747,  35753,  35759,
 35771,  35797,  35801,  35803,  35809,  35831,  35837,  35839,  35851,  35863,
 35869,  35879,  35897,  35899,  35911,  35923,  35933,  35951,  35963,  35969,
 35977,  35983,  35993,  35999,  36007,  36011,  36013,  36017,  36037,  36061,
 36067,  36073,  36083,  36097,  36107,  36109,  36131,  36137,  36151,  36161,
 36187,  36191,  36209,  36217,  36229,  36241,  36251,  36263,  36269,  36277,
 36293,  36299,  36307,  36313,  36319,  36341,  36343,  36353,  36373,  36383,
 36389,  36433,  36451,  36457,  36467,  36469,  36473,  36479,  36493,  36497,
 36523,  36527,  36529,  36541,  36551,  36559,  36563,  36571,  36583,  36587,
 36599,  36607,  36629,  36637,  36643,  36653,  36671,  36677,  36683,  36691,
 36697,  36709,  36713,  36721,  36739,  36749,  36761,  36767,  36779,  36781,
 36787,  36791,  36793,  36809,  36821,  36833,  36847,  36857,  36871,  36877,
 36887,  36899,  36901,  36913,  36919,  36923,  36929,  36931,  36943,  36947,
 36973,  36979,  36997,  37003,  37013,  37019,  37021,  37039,  37049,  37057,
 37061,  37087,  37097,  37117,  37123,  37139,  37159,  37171,  37181,  37189,
 37199,  37201,  37217,  37223,  37243,  37253,  37273,  37277,  37307,  37309,
 37313,  37321,  37337,  37339,  37357,  37361,  37363,  37369,  37379,  37397,
 37409,  37423,  37441,  37447,  37463,  37483,  37489,  37493,  37501,  37507,
 37511,  37517,  37529,  37537,  37547,  37549,  37561,  37567,  37571,  37573,
 37579,  37589,  37591,  37607,  37619,  37633,  37643,  37649,  37657,  37663,
 37691,  37693,  37699,  37717,  37747,  37781,  37783,  37799,  37811,  37813,
 37831,  37847,  37853,  37861,  37871,  37879,  37889,  37897,  37907,  37951,
 37957,  37963,  37967,  37987,  37991,  37993,  37997,  38011,  38039,  38047,
 38053,  38069,  38083,  38113,  38119,  38149,  38153,  38167,  38177,  38183,
 38189,  38197,  38201,  38219,  38231,  38237,  38239,  38261,  38273,  38281,
 38287,  38299,  38303,  38317,  38321,  38327,  38329,  38333,  38351,  38371,
 38377,  38393,  38431,  38447,  38449,  38453,  38459,  38461,  38501,  38543,
 38557,  38561,  38567,  38569,  38593,  38603,  38609,  38611,  38629,  38639,
 38651,  38653,  38669,  38671,  38677,  38693,  38699,  38707,  38711,  38713,
 38723,  38729,  38737,  38747,  38749,  38767,  38783,  38791,  38803,  38821,
 38833,  38839,  38851,  38861,  38867,  38873,  38891,  38903,  38917,  38921,
 38923,  38933,  38953,  38959,  38971,  38977,  38993,  39019,  39023,  39041,
 39043,  39047,  39079,  39089,  39097,  39103,  39107,  39113,  39119,  39133,
 39139,  39157,  39161,  39163,  39181,  39191,  39199,  39209,  39217,  39227,
 39229,  39233,  39239,  39241,  39251,  39293,  39301,  39313,  39317,  39323,
 39341,  39343,  39359,  39367,  39371,  39373,  39383,  39397,  39409,  39419,
 39439,  39443,  39451,  39461,  39499,  39503,  39509,  39511,  39521,  39541,
 39551,  39563,  39569,  39581,  39607,  39619,  39623,  39631,  39659,  39667,
 39671,  39679,  39703,  39709,  39719,  39727,  39733,  39749,  39761,  39769,
 39779,  39791,  39799,  39821,  39827,  39829,  39839,  39841,  39847,  39857,
 39863,  39869,  39877,  39883,  39887,  39901,  39929,  39937,  39953,  39971,
 39979,  39983,  39989,  40009,  40013,  40031,  40037,  40039,  40063,  40087,
 40093,  40099,  40111,  40123,  40127,  40129,  40151,  40153,  40163,  40169,
 40177,  40189,  40193,  40213,  40231,  40237,  40241,  40253,  40277,  40283,
 40289,  40343,  40351,  40357,  40361,  40387,  40423,  40427,  40429,  40433,
 40459,  40471,  40483,  40487,  40493,  40499,  40507,  40519,  40529,  40531,
 40543,  40559,  40577,  40583,  40591,  40597,  40609,  40627,  40637,  40639,
 40693,  40697,  40699,  40709,  40739,  40751,  40759,  40763,  40771,  40787,
 40801,  40813,  40819,  40823,  40829,  40841,  40847,  40849,  40853,  40867,
 40879,  40883,  40897,  40903,  40927,  40933,  40939,  40949,  40961,  40973,
 40993,  41011,  41017,  41023,  41039,  41047,  41051,  41057,  41077,  41081,
 41113,  41117,  41131,  41141,  41143,  41149,  41161,  41177,  41179,  41183,
 41189,  41201,  41203,  41213,  41221,  41227,  41231,  41233,  41243,  41257,
 41263,  41269,  41281,  41299,  41333,  41341,  41351,  41357,  41381,  41387,
 41389,  41399,  41411,  41413,  41443,  41453,  41467,  41479,  41491,  41507,
 41513,  41519,  41521,  41539,  41543,  41549,  41579,  41593,  41597,  41603,
 41609,  41611,  41617,  41621,  41627,  41641,  41647,  41651,  41659,  41669,
 41681,  41687,  41719,  41729,  41737,  41759,  41761,  41771,  41777,  41801,
 41809,  41813,  41843,  41849,  41851,  41863,  41879,  41887,  41893,  41897,
 41903,  41911,  41927,  41941,  41947,  41953,  41957,  41959,  41969,  41981,
 41983,  41999,  42013,  42017,  42019,  42023,  42043,  42061,  42071,  42073,
 42083,  42089,  42101,  42131,  42139,  42157,  42169,  42179,  42181,  42187,
 42193,  42197,  42209,  42221,  42223,  42227,  42239,  42257,  42281,  42283,
 42293,  42299,  42307,  42323,  42331,  42337,  42349,  42359,  42373,  42379,
 42391,  42397,  42403,  42407,  42409,  42433,  42437,  42443,  42451,  42457,
 42461,  42463,  42467,  42473,  42487,  42491,  42499,  42509,  42533,  42557,
 42569,  42571,  42577,  42589,  42611,  42641,  42643,  42649,  42667,  42677,
 42683,  42689,  42697,  42701,  42703,  42709,  42719,  42727,  42737,  42743,
 42751,  42767,  42773,  42787,  42793,  42797,  42821,  42829,  42839,  42841,
 42853,  42859,  42863,  42899,  42901,  42923,  42929,  42937,  42943,  42953,
 42961,  42967,  42979,  42989,  43003,  43013,  43019,  43037,  43049,  43051,
 43063,  43067,  43093,  43103,  43117,  43133,  43151,  43159,  43177,  43189,
 43201,  43207,  43223,  43237,  43261,  43271,  43283,  43291,  43313,  43319,
 43321,  43331,  43391,  43397,  43399,  43403,  43411,  43427,  43441,  43451,
 43457,  43481,  43487,  43499,  43517,  43541,  43543,  43573,  43577,  43579,
 43591,  43597,  43607,  43609,  43613,  43627,  43633,  43649,  43651,  43661,
 43669,  43691,  43711,  43717,  43721,  43753,  43759,  43777,  43781,  43783,
 43787,  43789,  43793,  43801,  43853,  43867,  43889,  43891,  43913,  43933,
 43943,  43951,  43961,  43963,  43969,  43973,  43987,  43991,  43997,  44017,
 44021,  44027,  44029,  44041,  44053,  44059,  44071,  44087,  44089,  44101,
 44111,  44119,  44123,  44129,  44131,  44159,  44171,  44179,  44189,  44201,
 44203,  44207,  44221,  44249,  44257,  44263,  44267,  44269,  44273,  44279,
 44281,  44293,  44351,  44357,  44371,  44381,  44383,  44389,  44417,  44449,
 44453,  44483,  44491,  44497,  44501,  44507,  44519,  44531,  44533,  44537,
 44543,  44549,  44563,  44579,  44587,  44617,  44621,  44623,  44633,  44641,
 44647,  44651,  44657,  44683,  44687,  44699,  44701,  44711,  44729,  44741,
 44753,  44771,  44773,  44777,  44789,  44797,  44809,  44819,  44839,  44843,
 44851,  44867,  44879,  44887,  44893,  44909,  44917,  44927,  44939,  44953,
 44959,  44963,  44971,  44983,  44987,  45007,  45013,  45053,  45061,  45077,
 45083,  45119,  45121,  45127,  45131,  45137,  45139,  45161,  45179,  45181,
 45191,  45197,  45233,  45247,  45259,  45263,  45281,  45289,  45293,  45307,
 45317,  45319,  45329,  45337,  45341,  45343,  45361,  45377,  45389,  45403,
 45413,  45427,  45433,  45439,  45481,  45491,  45497,  45503,  45523,  45533,
 45541,  45553,  45557,  45569,  45587,  45589,  45599,  45613,  45631,  45641,
 45659,  45667,  45673,  45677,  45691,  45697,  45707,  45737,  45751,  45757,
 45763,  45767,  45779,  45817,  45821,  45823,  45827,  45833,  45841,  45853,
 45863,  45869,  45887,  45893,  45943,  45949,  45953,  45959,  45971,  45979,
 45989,  46021,  46027,  46049,  46051,  46061,  46073,  46091,  46093,  46099,
 46103,  46133,  46141,  46147,  46153,  46171,  46181,  46183,  46187,  46199,
 46219,  46229,  46237,  46261,  46271,  46273,  46279,  46301,  46307,  46309,
 46327,  46337,  46349,  46351,  46381,  46399,  46411,  46439,  46441,  46447,
 46451,  46457,  46471,  46477,  46489,  46499,  46507,  46511,  46523,  46549,
 46559,  46567,  46573,  46589,  46591,  46601,  46619,  46633,  46639,  46643,
 46649,  46663,  46679,  46681,  46687,  46691,  46703,  46723,  46727,  46747,
 46751,  46757,  46769,  46771,  46807,  46811,  46817,  46819,  46829,  46831,
 46853,  46861,  46867,  46877,  46889,  46901,  46919,  46933,  46957,  46993,
 46997,  47017,  47041,  47051,  47057,  47059,  47087,  47093,  47111,  47119,
 47123,  47129,  47137,  47143,  47147,  47149,  47161,  47189,  47207,  47221,
 47237,  47251,  47269,  47279,  47287,  47293,  47297,  47303,  47309,  47317,
 47339,  47351,  47353,  47363,  47381,  47387,  47389,  47407,  47417,  47419,
 47431,  47441,  47459,  47491,  47497,  47501,  47507,  47513,  47521,  47527,
 47533,  47543,  47563,  47569,  47581,  47591,  47599,  47609,  47623,  47629,
 47639,  47653,  47657,  47659,  47681,  47699,  47701,  47711,  47713,  47717,
 47737,  47741,  47743,  47777,  47779,  47791,  47797,  47807,  47809,  47819,
 47837,  47843,  47857,  47869,  47881,  47903,  47911,  47917,  47933,  47939,
 47947,  47951,  47963,  47969,  47977,  47981,  48017,  48023,  48029,  48049,
 48073,  48079,  48091,  48109,  48119,  48121,  48131,  48157,  48163,  48179,
 48187,  48193,  48197,  48221,  48239,  48247,  48259,  48271,  48281,  48299,
 48311,  48313,  48337,  48341,  48353,  48371,  48383,  48397,  48407,  48409,
 48413,  48437,  48449,  48463,  48473,  48479,  48481,  48487,  48491,  48497,
 48523,  48527,  48533,  48539,  48541,  48563,  48571,  48589,  48593,  48611,
 48619,  48623,  48647,  48649,  48661,  48673,  48677,  48679,  48731,  48733,
 48751,  48757,  48761,  48767,  48779,  48781,  48787,  48799,  48809,  48817,
 48821,  48823,  48847,  48857,  48859,  48869,  48871,  48883,  48889,  48907,
 48947,  48953,  48973,  48989,  48991,  49003,  49009,  49019,  49031,  49033,
 49037,  49043,  49057,  49069,  49081,  49103,  49109,  49117,  49121,  49123,
 49139,  49157,  49169,  49171,  49177,  49193,  49199,  49201,  49207,  49211,
 49223,  49253,  49261,  49277,  49279,  49297,  49307,  49331,  49333,  49339,
 49363,  49367,  49369,  49391,  49393,  49409,  49411,  49417,  49429,  49433,
 49451,  49459,  49463,  49477,  49481,  49499,  49523,  49529,  49531,  49537,
 49547,  49549,  49559,  49597,  49603,  49613,  49627,  49633,  49639,  49663,
 49667,  49669,  49681,  49697,  49711,  49727,  49739,  49741,  49747,  49757,
 49783,  49787,  49789,  49801,  49807,  49811,  49823,  49831,  49843,  49853,
 49871,  49877,  49891,  49919,  49921,  49927,  49937,  49939,  49943,  49957,
 49991,  49993,  49999,  50021,  50023,  50033,  50047,  50051,  50053,  50069,
 50077,  50087,  50093,  50101,  50111,  50119,  50123,  50129,  50131,  50147,
 50153,  50159,  50177,  50207,  50221,  50227,  50231,  50261,  50263,  50273,
 50287,  50291,  50311,  50321,  50329,  50333,  50341,  50359,  50363,  50377,
 50383,  50387,  50411,  50417,  50423,  50441,  50459,  50461,  50497,  50503,
 50513,  50527,  50539,  50543,  50549,  50551,  50581,  50587,  50591,  50593,
 50599,  50627,  50647,  50651,  50671,  50683,  50707,  50723,  50741,  50753,
 50767,  50773,  50777,  50789,  50821,  50833,  50839,  50849,  50857,  50867,
 50873,  50891,  50893,  50909,  50923,  50929,  50951,  50957,  50969,  50971,
 50989,  50993,  51001,  51031,  51043,  51047,  51059,  51061,  51071,  51109,
 51131,  51133,  51137,  51151,  51157,  51169,  51193,  51197,  51199,  51203,
 51217,  51229,  51239,  51241,  51257,  51263,  51283,  51287,  51307,  51329,
 51341,  51343,  51347,  51349,  51361,  51383,  51407,  51413,  51419,  51421,
 51427,  51431,  51437,  51439,  51449,  51461,  51473,  51479,  51481,  51487,
 51503,  51511,  51517,  51521,  51539,  51551,  51563,  51577,  51581,  51593,
 51599,  51607,  51613,  51631,  51637,  51647,  51659,  51673,  51679,  51683,
 51691,  51713,  51719,  51721,  51749,  51767,  51769,  51787,  51797,  51803,
 51817,  51827,  51829,  51839,  51853,  51859,  51869,  51871,  51893,  51899,
 51907,  51913,  51929,  51941,  51949,  51971,  51973,  51977,  51991,  52009,
 52021,  52027,  52051,  52057,  52067,  52069,  52081,  52103,  52121,  52127,
 52147,  52153,  52163,  52177,  52181,  52183,  52189,  52201,  52223,  52237,
 52249,  52253,  52259,  52267,  52289,  52291,  52301,  52313,  52321,  52361,
 52363,  52369,  52379,  52387,  52391,  52433,  52453,  52457,  52489,  52501,
 52511,  52517,  52529,  52541,  52543,  52553,  52561,  52567,  52571,  52579,
 52583,  52609,  52627,  52631,  52639,  52667,  52673,  52691,  52697,  52709,
 52711,  52721,  52727,  52733,  52747,  52757,  52769,  52783,  52807,  52813,
 52817,  52837,  52859,  52861,  52879,  52883,  52889,  52901,  52903,  52919,
 52937,  52951,  52957,  52963,  52967,  52973,  52981,  52999,  53003,  53017,
 53047,  53051,  53069,  53077,  53087,  53089,  53093,  53101,  53113,  53117,
 53129,  53147,  53149,  53161,  53171,  53173,  53189,  53197,  53201,  53231,
 53233,  53239,  53267,  53269,  53279,  53281,  53299,  53309,  53323,  53327,
 53353,  53359,  53377,  53381,  53401,  53407,  53411,  53419,  53437,  53441,
 53453,  53479,  53503,  53507,  53527,  53549,  53551,  53569,  53591,  53593,
 53597,  53609,  53611,  53617,  53623,  53629,  53633,  53639,  53653,  53657,
 53681,  53693,  53699,  53717,  53719,  53731,  53759,  53773,  53777,  53783,
 53791,  53813,  53819,  53831,  53849,  53857,  53861,  53881,  53887,  53891,
 53897,  53899,  53917,  53923,  53927,  53939,  53951,  53959,  53987,  53993,
 54001,  54011,  54013,  54037,  54049,  54059,  54083,  54091,  54101,  54121,
 54133,  54139,  54151,  54163,  54167,  54181,  54193,  54217,  54251,  54269,
 54277,  54287,  54293,  54311,  54319,  54323,  54331,  54347,  54361,  54367,
 54371,  54377,  54401,  54403,  54409,  54413,  54419,  54421,  54437,  54443,
 54449,  54469,  54493,  54497,  54499,  54503,  54517,  54521,  54539,  54541,
 54547,  54559,  54563,  54577,  54581,  54583,  54601,  54617,  54623,  54629,
 54631,  54647,  54667,  54673,  54679,  54709,  54713,  54721,  54727,  54751,
 54767,  54773,  54779,  54787,  54799,  54829,  54833,  54851,  54869,  54877,
 54881,  54907,  54917,  54919,  54941,  54949,  54959,  54973,  54979,  54983,
 55001,  55009,  55021,  55049,  55051,  55057,  55061,  55073,  55079,  55103,
 55109,  55117,  55127,  55147,  55163,  55171,  55201,  55207,  55213,  55217,
 55219,  55229,  55243,  55249,  55259,  55291,  55313,  55331,  55333,  55337,
 55339,  55343,  55351,  55373,  55381,  55399,  55411,  55439,  55441,  55457,
 55469,  55487,  55501,  55511,  55529,  55541,  55547,  55579,  55589,  55603,
 55609,  55619,  55621,  55631,  55633,  55639,  55661,  55663,  55667,  55673,
 55681,  55691,  55697,  55711,  55717,  55721,  55733,  55763,  55787,  55793,
 55799,  55807,  55813,  55817,  55819,  55823,  55829,  55837,  55843,  55849,
 55871,  55889,  55897,  55901,  55903,  55921,  55927,  55931,  55933,  55949,
 55967,  55987,  55997,  56003,  56009,  56039,  56041,  56053,  56081,  56087,
 56093,  56099,  56101,  56113,  56123,  56131,  56149,  56167,  56171,  56179,
 56197,  56207,  56209,  56237,  56239,  56249,  56263,  56267,  56269,  56299,
 56311,  56333,  56359,  56369,  56377,  56383,  56393,  56401,  56417,  56431,
 56437,  56443,  56453,  56467,  56473,  56477,  56479,  56489,  56501,  56503,
 56509,  56519,  56527,  56531,  56533,  56543,  56569,  56591,  56597,  56599,
 56611,  56629,  56633,  56659,  56663,  56671,  56681,  56687,  56701,  56711,
 56713,  56731,  56737,  56747,  56767,  56773,  56779,  56783,  56807,  56809,
 56813,  56821,  56827,  56843,  56857,  56873,  56891,  56893,  56897,  56909,
 56911,  56921,  56923,  56929,  56941,  56951,  56957,  56963,  56983,  56989,
 56993,  56999,  57037,  57041,  57047,  57059,  57073,  57077,  57089,  57097,
 57107,  57119,  57131,  57139,  57143,  57149,  57163,  57173,  57179,  57191,
 57193,  57203,  57221,  57223,  57241,  57251,  57259,  57269,  57271,  57283,
 57287,  57301,  57329,  57331,  57347,  57349,  57367,  57373,  57383,  57389,
 57397,  57413,  57427,  57457,  57467,  57487,  57493,  57503,  57527,  57529,
 57557,  57559,  57571,  57587,  57593,  57601,  57637,  57641,  57649,  57653,
 57667,  57679,  57689,  57697,  57709,  57713,  57719,  57727,  57731,  57737,
 57751,  57773,  57781,  57787,  57791,  57793,  57803,  57809,  57829,  57839,
 57847,  57853,  57859,  57881,  57899,  57901,  57917,  57923,  57943,  57947,
 57973,  57977,  57991,  58013,  58027,  58031,  58043,  58049,  58057,  58061,
 58067,  58073,  58099,  58109,  58111,  58129,  58147,  58151,  58153,  58169,
 58171,  58189,  58193,  58199,  58207,  58211,  58217,  58229,  58231,  58237,
 58243,  58271,  58309,  58313,  58321,  58337,  58363,  58367,  58369,  58379,
 58391,  58393,  58403,  58411,  58417,  58427,  58439,  58441,  58451,  58453,
 58477,  58481,  58511,  58537,  58543,  58549,  58567,  58573,  58579,  58601,
 58603,  58613,  58631,  58657,  58661,  58679,  58687,  58693,  58699,  58711,
 58727,  58733,  58741,  58757,  58763,  58771,  58787,  58789,  58831,  58889,
 58897,  58901,  58907,  58909,  58913,  58921,  58937,  58943,  58963,  58967,
 58979,  58991,  58997,  59009,  59011,  59021,  59023,  59029,  59051,  59053,
 59063,  59069,  59077,  59083,  59093,  59107,  59113,  59119,  59123,  59141,
 59149,  59159,  59167,  59183,  59197,  59207,  59209,  59219,  59221,  59233,
 59239,  59243,  59263,  59273,  59281,  59333,  59341,  59351,  59357,  59359,
 59369,  59377,  59387,  59393,  59399,  59407,  59417,  59419,  59441,  59443,
 59447,  59453,  59467,  59471,  59473,  59497,  59509,  59513,  59539,  59557,
 59561,  59567,  59581,  59611,  59617,  59621,  59627,  59629,  59651,  59659,
 59663,  59669,  59671,  59693,  59699,  59707,  59723,  59729,  59743,  59747,
 59753,  59771,  59779,  59791,  59797,  59809,  59833,  59863,  59879,  59887,
 59921,  59929,  59951,  59957,  59971,  59981,  59999,  60013,  60017,  60029,
 60037,  60041,  60077,  60083,  60089,  60091,  60101,  60103,  60107,  60127,
 60133,  60139,  60149,  60161,  60167,  60169,  60209,  60217,  60223,  60251,
 60257,  60259,  60271,  60289,  60293,  60317,  60331,  60337,  60343,  60353,
 60373,  60383,  60397,  60413,  60427,  60443,  60449,  60457,  60493,  60497,
 60509,  60521,  60527,  60539,  60589,  60601,  60607,  60611,  60617,  60623,
 60631,  60637,  60647,  60649,  60659,  60661,  60679,  60689,  60703,  60719,
 60727,  60733,  60737,  60757,  60761,  60763,  60773,  60779,  60793,  60811,
 60821,  60859,  60869,  60887,  60889,  60899,  60901,  60913,  60917,  60919,
 60923,  60937,  60943,  60953,  60961,  61001,  61007,  61027,  61031,  61043,
 61051,  61057,  61091,  61099,  61121,  61129,  61141,  61151,  61153,  61169,
 61211,  61223,  61231,  61253,  61261,  61283,  61291,  61297,  61331,  61333,
 61339,  61343,  61357,  61363,  61379,  61381,  61403,  61409,  61417,  61441,
 61463,  61469,  61471,  61483,  61487,  61493,  61507,  61511,  61519,  61543,
 61547,  61553,  61559,  61561,  61583,  61603,  61609,  61613,  61627,  61631,
 61637,  61643,  61651,  61657,  61667,  61673,  61681,  61687,  61703,  61717,
 61723,  61729,  61751,  61757,  61781,  61813,  61819,  61837,  61843,  61861,
 61871,  61879,  61909,  61927,  61933,  61949,  61961,  61967,  61979,  61981,
 61987,  61991,  62003,  62011,  62017,  62039,  62047,  62053,  62057,  62071,
 62081,  62099,  62119,  62129,  62131,  62137,  62141,  62143,  62171,  62189,
 62191,  62201,  62207,  62213,  62219,  62233,  62273,  62297,  62299,  62303,
 62311,  62323,  62327,  62347,  62351,  62383,  62401,  62417,  62423,  62459,
 62467,  62473,  62477,  62483,  62497,  62501,  62507,  62533,  62539,  62549,
 62563,  62581,  62591,  62597,  62603,  62617,  62627,  62633,  62639,  62653,
 62659,  62683,  62687,  62701,  62723,  62731,  62743,  62753,  62761,  62773,
 62791,  62801,  62819,  62827,  62851,  62861,  62869,  62873,  62897,  62903,
 62921,  62927,  62929,  62939,  62969,  62971,  62981,  62983,  62987,  62989,
 63029,  63031,  63059,  63067,  63073,  63079,  63097,  63103,  63113,  63127,
 63131,  63149,  63179,  63197,  63199,  63211,  63241,  63247,  63277,  63281,
 63299,  63311,  63313,  63317,  63331,  63337,  63347,  63353,  63361,  63367,
 63377,  63389,  63391,  63397,  63409,  63419,  63421,  63439,  63443,  63463,
 63467,  63473,  63487,  63493,  63499,  63521,  63527,  63533,  63541,  63559,
 63577,  63587,  63589,  63599,  63601,  63607,  63611,  63617,  63629,  63647,
 63649,  63659,  63667,  63671,  63689,  63691,  63697,  63703,  63709,  63719,
 63727,  63737,  63743,  63761,  63773,  63781,  63793,  63799,  63803,  63809,
 63823,  63839,  63841,  63853,  63857,  63863,  63901,  63907,  63913,  63929,
 63949,  63977,  63997,  64007,  64013,  64019,  64033,  64037,  64063,  64067,
 64081,  64091,  64109,  64123,  64151,  64153,  64157,  64171,  64187,  64189,
 64217,  64223,  64231,  64237,  64271,  64279,  64283,  64301,  64303,  64319,
 64327,  64333,  64373,  64381,  64399,  64403,  64433,  64439,  64451,  64453,
 64483,  64489,  64499,  64513,  64553,  64567,  64577,  64579,  64591,  64601,
 64609,  64613,  64621,  64627,  64633,  64661,  64663,  64667,  64679,  64693,
 64709,  64717,  64747,  64763,  64781,  64783,  64793,  64811,  64817,  64849,
 64853,  64871,  64877,  64879,  64891,  64901,  64919,  64921,  64927,  64937,
 64951,  64969,  64997,  65003,  65011,  65027,  65029,  65033,  65053,  65063,
 65071,  65089,  65099,  65101,  65111,  65119,  65123,  65129,  65141,  65147,
 65167,  65171,  65173,  65179,  65183,  65203,  65213,  65239,  65257,  65267,
 65269,  65287,  65293,  65309,  65323,  65327,  65353,  65357,  65371,  65381,
 65393,  65407,  65413,  65419,  65423,  65437,  65447,  65449,  65479,  65497,
 65519,  65521,  65537,  65539,  65543,  65551,  65557,  65563,  65579,  65581,
 65587,  65599,  65609,  65617,  65629,  65633,  65647,  65651,  65657,  65677,
 65687,  65699,  65701,  65707,  65713,  65717,  65719,  65729,  65731,  65761,
 65777,  65789,  65809,  65827,  65831,  65837,  65839,  65843,  65851,  65867,
 65881,  65899,  65921,  65927,  65929,  65951,  65957,  65963,  65981,  65983,
 65993,  66029,  66037,  66041,  66047,  66067,  66071,  66083,  66089,  66103,
 66107,  66109,  66137,  66161,  66169,  66173,  66179,  66191,  66221,  66239,
 66271,  66293,  66301,  66337,  66343,  66347,  66359,  66361,  66373,  66377,
 66383,  66403,  66413,  66431,  66449,  66457,  66463,  66467,  66491,  66499,
 66509,  66523,  66529,  66533,  66541,  66553,  66569,  66571,  66587,  66593,
 66601,  66617,  66629,  66643,  66653,  66683,  66697,  66701,  66713,  66721,
 66733,  66739,  66749,  66751,  66763,  66791,  66797,  66809,  66821,  66841,
 66851,  66853,  66863,  66877,  66883,  66889,  66919,  66923,  66931,  66943,
 66947,  66949,  66959,  66973,  66977,  67003,  67021,  67033,  67043,  67049,
 67057,  67061,  67073,  67079,  67103,  67121,  67129,  67139,  67141,  67153,
 67157,  67169,  67181,  67187,  67189,  67211,  67213,  67217,  67219,  67231,
 67247,  67261,  67271,  67273,  67289,  67307,  67339,  67343,  67349,  67369,
 67391,  67399,  67409,  67411,  67421,  67427,  67429,  67433,  67447,  67453,
 67477,  67481,  67489,  67493,  67499,  67511,  67523,  67531,  67537,  67547,
 67559,  67567,  67577,  67579,  67589,  67601,  67607,  67619,  67631,  67651,
 67679,  67699,  67709,  67723,  67733,  67741,  67751,  67757,  67759,  67763,
 67777,  67783,  67789,  67801,  67807,  67819,  67829,  67843,  67853,  67867,
 67883,  67891,  67901,  67927,  67931,  67933,  67939,  67943,  67957,  67961,
 67967,  67979,  67987,  67993,  68023,  68041,  68053,  68059,  68071,  68087,
 68099,  68111,  68113,  68141,  68147,  68161,  68171,  68207,  68209,  68213,
 68219,  68227,  68239,  68261,  68279,  68281,  68311,  68329,  68351,  68371,
 68389,  68399,  68437,  68443,  68447,  68449,  68473,  68477,  68483,  68489,
 68491,  68501,  68507,  68521,  68531,  68539,  68543,  68567,  68581,  68597,
 68611,  68633,  68639,  68659,  68669,  68683,  68687,  68699,  68711,  68713,
 68729,  68737,  68743,  68749,  68767,  68771,  68777,  68791,  68813,  68819,
 68821,  68863,  68879,  68881,  68891,  68897,  68899,  68903,  68909,  68917,
 68927,  68947,  68963,  68993,  69001,  69011,  69019,  69029,  69031,  69061,
 69067,  69073,  69109,  69119,  69127,  69143,  69149,  69151,  69163,  69191,
 69193,  69197,  69203,  69221,  69233,  69239,  69247,  69257,  69259,  69263,
 69313,  69317,  69337,  69341,  69371,  69379,  69383,  69389,  69401,  69403,
 69427,  69431,  69439,  69457,  69463,  69467,  69473,  69481,  69491,  69493,
 69497,  69499,  69539,  69557,  69593,  69623,  69653,  69661,  69677,  69691,
 69697,  69709,  69737,  69739,  69761,  69763,  69767,  69779,  69809,  69821,
 69827,  69829,  69833,  69847,  69857,  69859,  69877,  69899,  69911,  69929,
 69931,  69941,  69959,  69991,  69997,  70001,  70003,  70009,  70019,  70039,
 70051,  70061,  70067,  70079,  70099,  70111,  70117,  70121,  70123,  70139,
 70141,  70157,  70163,  70177,  70181,  70183,  70199,  70201,  70207,  70223,
 70229,  70237,  70241,  70249,  70271,  70289,  70297,  70309,  70313,  70321,
 70327,  70351,  70373,  70379,  70381,  70393,  70423,  70429,  70439,  70451,
 70457,  70459,  70481,  70487,  70489,  70501,  70507,  70529,  70537,  70549,
 70571,  70573,  70583,  70589,  70607,  70619,  70621,  70627,  70639,  70657,
 70663,  70667,  70687,  70709,  70717,  70729,  70753,  70769,  70783,  70793,
 70823,  70841,  70843,  70849,  70853,  70867,  70877,  70879,  70891,  70901,
 70913,  70919,  70921,  70937,  70949,  70951,  70957,  70969,  70979,  70981,
 70991,  70997,  70999,  71011,  71023,  71039,  71059,  71069,  71081,  71089,
 71119,  71129,  71143,  71147,  71153,  71161,  71167,  71171,  71191,  71209,
 71233,  71237,  71249,  71257,  71261,  71263,  71287,  71293,  71317,  71327,
 71329,  71333,  71339,  71341,  71347,  71353,  71359,  71363,  71387,  71389,
 71399,  71411,  71413,  71419,  71429,  71437,  71443,  71453,  71471,  71473,
 71479,  71483,  71503,  71527,  71537,  71549,  71551,  71563,  71569,  71593,
 71597,  71633,  71647,  71663,  71671,  71693,  71699,  71707,  71711,  71713,
 71719,  71741,  71761,  71777,  71789,  71807,  71809,  71821,  71837,  71843,
 71849,  71861,  71867,  71879,  71881,  71887,  71899,  71909,  71917,  71933,
 71941,  71947,  71963,  71971,  71983,  71987,  71993,  71999,  72019,  72031,
 72043,  72047,  72053,  72073,  72077,  72089,  72091,  72101,  72103,  72109,
 72139,  72161,  72167,  72169,  72173,  72211,  72221,  72223,  72227,  72229,
 72251,  72253,  72269,  72271,  72277,  72287,  72307,  72313,  72337,  72341,
 72353,  72367,  72379,  72383,  72421,  72431,  72461,  72467,  72469,  72481,
 72493,  72497,  72503,  72533,  72547,  72551,  72559,  72577,  72613,  72617,
 72623,  72643,  72647,  72649,  72661,  72671,  72673,  72679,  72689,  72701,
 72707,  72719,  72727,  72733,  72739,  72763,  72767,  72797,  72817,  72823,
 72859,  72869,  72871,  72883,  72889,  72893,  72901,  72907,  72911,  72923,
 72931,  72937,  72949,  72953,  72959,  72973,  72977,  72997,  73009,  73013,
 73019,  73037,  73039,  73043,  73061,  73063,  73079,  73091,  73121,  73127,
 73133,  73141,  73181,  73189,  73237,  73243,  73259,  73277,  73291,  73303,
 73309,  73327,  73331,  73351,  73361,  73363,  73369,  73379,  73387,  73417,
 73421,  73433,  73453,  73459,  73471,  73477,  73483,  73517,  73523,  73529,
 73547,  73553,  73561,  73571,  73583,  73589,  73597,  73607,  73609,  73613,
 73637,  73643,  73651,  73673,  73679,  73681,  73693,  73699,  73709,  73721,
 73727,  73751,  73757,  73771,  73783,  73819,  73823,  73847,  73849,  73859,
 73867,  73877,  73883,  73897,  73907,  73939,  73943,  73951,  73961,  73973,
 73999,  74017,  74021,  74027,  74047,  74051,  74071,  74077,  74093,  74099,
 74101,  74131,  74143,  74149,  74159,  74161,  74167,  74177,  74189,  74197,
 74201,  74203,  74209,  74219,  74231,  74257,  74279,  74287,  74293,  74297,
 74311,  74317,  74323,  74353,  74357,  74363,  74377,  74381,  74383,  74411,
 74413,  74419,  74441,  74449,  74453,  74471,  74489,  74507,  74509,  74521,
 74527,  74531,  74551,  74561,  74567,  74573,  74587,  74597,  74609,  74611,
 74623,  74653,  74687,  74699,  74707,  74713,  74717,  74719,  74729,  74731,
 74747,  74759,  74761,  74771,  74779,  74797,  74821,  74827,  74831,  74843,
 74857,  74861,  74869,  74873,  74887,  74891,  74897,  74903,  74923,  74929,
 74933,  74941,  74959,  75011,  75013,  75017,  75029,  75037,  75041,  75079,
 75083,  75109,  75133,  75149,  75161,  75167,  75169,  75181,  75193,  75209,
 75211,  75217,  75223,  75227,  75239,  75253,  75269,  75277,  75289,  75307,
 75323,  75329,  75337,  75347,  75353,  75367,  75377,  75389,  75391,  75401,
 75403,  75407,  75431,  75437,  75479,  75503,  75511,  75521,  75527,  75533,
 75539,  75541,  75553,  75557,  75571,  75577,  75583,  75611,  75617,  75619,
 75629,  75641,  75653,  75659,  75679,  75683,  75689,  75703,  75707,  75709,
 75721,  75731,  75743,  75767,  75773,  75781,  75787,  75793,  75797,  75821,
 75833,  75853,  75869,  75883,  75913,  75931,  75937,  75941,  75967,  75979,
 75983,  75989,  75991,  75997,  76001,  76003,  76031,  76039,  76079,  76081,
 76091,  76099,  76103,  76123,  76129,  76147,  76157,  76159,  76163,  76207,
 76213,  76231,  76243,  76249,  76253,  76259,  76261,  76283,  76289,  76303,
 76333,  76343,  76367,  76369,  76379,  76387,  76403,  76421,  76423,  76441,
 76463,  76471,  76481,  76487,  76493,  76507,  76511,  76519,  76537,  76541,
 76543,  76561,  76579,  76597,  76603,  76607,  76631,  76649,  76651,  76667,
 76673,  76679,  76697,  76717,  76733,  76753,  76757,  76771,  76777,  76781,
 76801,  76819,  76829,  76831,  76837,  76847,  76871,  76873,  76883,  76907,
 76913,  76919,  76943,  76949,  76961,  76963,  76991,  77003,  77017,  77023,
 77029,  77041,  77047,  77069,  77081,  77093,  77101,  77137,  77141,  77153,
 77167,  77171,  77191,  77201,  77213,  77237,  77239,  77243,  77249,  77261,
 77263,  77267,  77269,  77279,  77291,  77317,  77323,  77339,  77347,  77351,
 77359,  77369,  77377,  77383,  77417,  77419,  77431,  77447,  77471,  77477,
 77479,  77489,  77491,  77509,  77513,  77521,  77527,  77543,  77549,  77551,
 77557,  77563,  77569,  77573,  77587,  77591,  77611,  77617,  77621,  77641,
 77647,  77659,  77681,  77687,  77689,  77699,  77711,  77713,  77719,  77723,
 77731,  77743,  77747,  77761,  77773,  77783,  77797,  77801,  77813,  77839,
 77849,  77863,  77867,  77893,  77899,  77929,  77933,  77951,  77969,  77977,
 77983,  77999,  78007,  78017,  78031,  78041,  78049,  78059,  78079,  78101,
 78121,  78137,  78139,  78157,  78163,  78167,  78173,  78179,  78191,  78193,
 78203,  78229,  78233,  78241,  78259,  78277,  78283,  78301,  78307,  78311,
 78317,  78341,  78347,  78367,  78401,  78427,  78437,  78439,  78467,  78479,
 78487,  78497,  78509,  78511,  78517,  78539,  78541,  78553,  78569,  78571,
 78577,  78583,  78593,  78607,  78623,  78643,  78649,  78653,  78691,  78697,
 78707,  78713,  78721,  78737,  78779,  78781,  78787,  78791,  78797,  78803,
 78809,  78823,  78839,  78853,  78857,  78877,  78887,  78889,  78893,  78901,
 78919,  78929,  78941,  78977,  78979,  78989,  79031,  79039,  79043,  79063,
 79087,  79103,  79111,  79133,  79139,  79147,  79151,  79153,  79159,  79181,
 79187,  79193,  79201,  79229,  79231,  79241,  79259,  79273,  79279,  79283,
 79301,  79309,  79319,  79333,  79337,  79349,  79357,  79367,  79379,  79393,
 79397,  79399,  79411,  79423,  79427,  79433,  79451,  79481,  79493,  79531,
 79537,  79549,  79559,  79561,  79579,  79589,  79601,  79609,  79613,  79621,
 79627,  79631,  79633,  79657,  79669,  79687,  79691,  79693,  79697,  79699,
 79757,  79769,  79777,  79801,  79811,  79813,  79817,  79823,  79829,  79841,
 79843,  79847,  79861,  79867,  79873,  79889,  79901,  79903,  79907,  79939,
 79943,  79967,  79973,  79979,  79987,  79997,  79999,  80021,  80039,  80051,
 80071,  80077,  80107,  80111,  80141,  80147,  80149,  80153,  80167,  80173,
 80177,  80191,  80207,  80209,  80221,  80231,  80233,  80239,  80251,  80263,
 80273,  80279,  80287,  80309,  80317,  80329,  80341,  80347,  80363,  80369,
 80387,  80407,  80429,  80447,  80449,  80471,  80473,  80489,  80491,  80513,
 80527,  80537,  80557,  80567,  80599,  80603,  80611,  80621,  80627,  80629,
 80651,  80657,  80669,  80671,  80677,  80681,  80683,  80687,  80701,  80713,
 80737,  80747,  80749,  80761,  80777,  80779,  80783,  80789,  80803,  80809,
 80819,  80831,  80833,  80849,  80863,  80897,  80909,  80911,  80917,  80923,
 80929,  80933,  80953,  80963,  80989,  81001,  81013,  81017,  81019,  81023,
 81031,  81041,  81043,  81047,  81049,  81071,  81077,  81083,  81097,  81101,
 81119,  81131,  81157,  81163,  81173,  81181,  81197,  81199,  81203,  81223,
 81233,  81239,  81281,  81283,  81293,  81299,  81307,  81331,  81343,  81349,
 81353,  81359,  81371,  81373,  81401,  81409,  81421,  81439,  81457,  81463,
 81509,  81517,  81527,  81533,  81547,  81551,  81553,  81559,  81563,  81569,
 81611,  81619,  81629,  81637,  81647,  81649,  81667,  81671,  81677,  81689,
 81701,  81703,  81707,  81727,  81737,  81749,  81761,  81769,  81773,  81799,
 81817,  81839,  81847,  81853,  81869,  81883,  81899,  81901,  81919,  81929,
 81931,  81937,  81943,  81953,  81967,  81971,  81973,  82003,  82007,  82009,
 82013,  82021,  82031,  82037,  82039,  82051,  82067,  82073,  82129,  82139,
 82141,  82153,  82163,  82171,  82183,  82189,  82193,  82207,  82217,  82219,
 82223,  82231,  82237,  82241,  82261,  82267,  82279,  82301,  82307,  82339,
 82349,  82351,  82361,  82373,  82387,  82393,  82421,  82457,  82463,  82469,
 82471,  82483,  82487,  82493,  82499,  82507,  82529,  82531,  82549,  82559,
 82561,  82567,  82571,  82591,  82601,  82609,  82613,  82619,  82633,  82651,
 82657,  82699,  82721,  82723,  82727,  82729,  82757,  82759,  82763,  82781,
 82787,  82793,  82799,  82811,  82813,  82837,  82847,  82883,  82889,  82891,
 82903,  82913,  82939,  82963,  82981,  82997,  83003,  83009,  83023,  83047,
 83059,  83063,  83071,  83077,  83089,  83093,  83101,  83117,  83137,  83177,
 83203,  83207,  83219,  83221,  83227,  83231,  83233,  83243,  83257,  83267,
 83269,  83273,  83299,  83311,  83339,  83341,  83357,  83383,  83389,  83399,
 83401,  83407,  83417,  83423,  83431,  83437,  83443,  83449,  83459,  83471,
 83477,  83497,  83537,  83557,  83561,  83563,  83579,  83591,  83597,  83609,
 83617,  83621,  83639,  83641,  83653,  83663,  83689,  83701,  83717,  83719,
 83737,  83761,  83773,  83777,  83791,  83813,  83833,  83843,  83857,  83869,
 83873,  83891,  83903,  83911,  83921,  83933,  83939,  83969,  83983,  83987,
 84011,  84017,  84047,  84053,  84059,  84061,  84067,  84089,  84121,  84127,
 84131,  84137,  84143,  84163,  84179,  84181,  84191,  84199,  84211,  84221,
 84223,  84229,  84239,  84247,  84263,  84299,  84307,  84313,  84317,  84319,
 84347,  84349,  84377,  84389,  84391,  84401,  84407,  84421,  84431,  84437,
 84443,  84449,  84457,  84463,  84467,  84481,  84499,  84503,  84509,  84521,
 84523,  84533,  84551,  84559,  84589,  84629,  84631,  84649,  84653,  84659,
 84673,  84691,  84697,  84701,  84713,  84719,  84731,  84737,  84751,  84761,
 84787,  84793,  84809,  84811,  84827,  84857,  84859,  84869,  84871,  84913,
 84919,  84947,  84961,  84967,  84977,  84979,  84991,  85009,  85021,  85027,
 85037,  85049,  85061,  85081,  85087,  85091,  85093,  85103,  85109,  85121,
 85133,  85147,  85159,  85193,  85199,  85201,  85213,  85223,  85229,  85237,
 85243,  85247,  85259,  85297,  85303,  85313,  85331,  85333,  85361,  85363,
 85369,  85381,  85411,  85427,  85429,  85439,  85447,  85451,  85453,  85469,
 85487,  85513,  85517,  85523,  85531,  85549,  85571,  85577,  85597,  85601,
 85607,  85619,  85621,  85627,  85639,  85643,  85661,  85667,  85669,  85691,
 85703,  85711,  85717,  85733,  85751,  85781,  85793,  85817,  85819,  85829,
 85831,  85837,  85843,  85847,  85853,  85889,  85903,  85909,  85931,  85933,
 85991,  85999,  86011,  86017,  86027,  86029,  86069,  86077,  86083,  86111,
 86113,  86117,  86131,  86137,  86143,  86161,  86171,  86179,  86183,  86197,
 86201,  86209,  86239,  86243,  86249,  86257,  86263,  86269,  86287,  86291,
 86293,  86297,  86311,  86323,  86341,  86351,  86353,  86357,  86369,  86371,
 86381,  86389,  86399,  86413,  86423,  86441,  86453,  86461,  86467,  86477,
 86491,  86501,  86509,  86531,  86533,  86539,  86561,  86573,  86579,  86587,
 86599,  86627,  86629,  86677,  86689,  86693,  86711,  86719,  86729,  86743,
 86753,  86767,  86771,  86783,  86813,  86837,  86843,  86851,  86857,  86861,
 86869,  86923,  86927,  86929,  86939,  86951,  86959,  86969,  86981,  86993,
 87011,  87013,  87037,  87041,  87049,  87071,  87083,  87103,  87107,  87119,
 87121,  87133,  87149,  87151,  87179,  87181,  87187,  87211,  87221,  87223,
 87251,  87253,  87257,  87277,  87281,  87293,  87299,  87313,  87317,  87323,
 87337,  87359,  87383,  87403,  87407,  87421,  87427,  87433,  87443,  87473,
 87481,  87491,  87509,  87511,  87517,  87523,  87539,  87541,  87547,  87553,
 87557,  87559,  87583,  87587,  87589,  87613,  87623,  87629,  87631,  87641,
 87643,  87649,  87671,  87679,  87683,  87691,  87697,  87701,  87719,  87721,
 87739,  87743,  87751,  87767,  87793,  87797,  87803,  87811,  87833,  87853,
 87869,  87877,  87881,  87887,  87911,  87917,  87931,  87943,  87959,  87961,
 87973,  87977,  87991,  88001,  88003,  88007,  88019,  88037,  88069,  88079,
 88093,  88117,  88129,  88169,  88177,  88211,  88223,  88237,  88241,  88259,
 88261,  88289,  88301,  88321,  88327,  88337,  88339,  88379,  88397,  88411,
 88423,  88427,  88463,  88469,  88471,  88493,  88499,  88513,  88523,  88547,
 88589,  88591,  88607,  88609,  88643,  88651,  88657,  88661,  88663,  88667,
 88681,  88721,  88729,  88741,  88747,  88771,  88789,  88793,  88799,  88801,
 88807,  88811,  88813,  88817,  88819,  88843,  88853,  88861,  88867,  88873,
 88883,  88897,  88903,  88919,  88937,  88951,  88969,  88993,  88997,  89003,
 89009,  89017,  89021,  89041,  89051,  89057,  89069,  89071,  89083,  89087,
 89101,  89107,  89113,  89119,  89123,  89137,  89153,  89189,  89203,  89209,
 89213,  89227,  89231,  89237,  89261,  89269,  89273,  89293,  89303,  89317,
 89329,  89363,  89371,  89381,  89387,  89393,  89399,  89413,  89417,  89431,
 89443,  89449,  89459,  89477,  89491,  89501,  89513,  89519,  89521,  89527,
 89533,  89561,  89563,  89567,  89591,  89597,  89599,  89603,  89611,  89627,
 89633,  89653,  89657,  89659,  89669,  89671,  89681,  89689,  89753,  89759,
 89767,  89779,  89783,  89797,  89809,  89819,  89821,  89833,  89839,  89849,
 89867,  89891,  89897,  89899,  89909,  89917,  89923,  89939,  89959,  89963,
 89977,  89983,  89989,  90001,  90007,  90011,  90017,  90019,  90023,  90031,
 90053,  90059,  90067,  90071,  90073,  90089,  90107,  90121,  90127,  90149,
 90163,  90173,  90187,  90191,  90197,  90199,  90203,  90217,  90227,  90239,
 90247,  90263,  90271,  90281,  90289,  90313,  90353,  90359,  90371,  90373,
 90379,  90397,  90401,  90403,  90407,  90437,  90439,  90469,  90473,  90481,
 90499,  90511,  90523,  90527,  90529,  90533,  90547,  90583,  90599,  90617,
 90619,  90631,  90641,  90647,  90659,  90677,  90679,  90697,  90703,  90709,
 90731,  90749,  90787,  90793,  90803,  90821,  90823,  90833,  90841,  90847,
 90863,  90887,  90901,  90907,  90911,  90917,  90931,  90947,  90971,  90977,
 90989,  90997,  91009,  91019,  91033,  91079,  91081,  91097,  91099,  91121,
 91127,  91129,  91139,  91141,  91151,  91153,  91159,  91163,  91183,  91193,
 91199,  91229,  91237,  91243,  91249,  91253,  91283,  91291,  91297,  91303,
 91309,  91331,  91367,  91369,  91373,  91381,  91387,  91393,  91397,  91411,
 91423,  91433,  91453,  91457,  91459,  91463,  91493,  91499,  91513,  91529,
 91541,  91571,  91573,  91577,  91583,  91591,  91621,  91631,  91639,  91673,
 91691,  91703,  91711,  91733,  91753,  91757,  91771,  91781,  91801,  91807,
 91811,  91813,  91823,  91837,  91841,  91867,  91873,  91909,  91921,  91939,
 91943,  91951,  91957,  91961,  91967,  91969,  91997,  92003,  92009,  92033,
 92041,  92051,  92077,  92083,  92107,  92111,  92119,  92143,  92153,  92173,
 92177,  92179,  92189,  92203,  92219,  92221,  92227,  92233,  92237,  92243,
 92251,  92269,  92297,  92311,  92317,  92333,  92347,  92353,  92357,  92363,
 92369,  92377,  92381,  92383,  92387,  92399,  92401,  92413,  92419,  92431,
 92459,  92461,  92467,  92479,  92489,  92503,  92507,  92551,  92557,  92567,
 92569,  92581,  92593,  92623,  92627,  92639,  92641,  92647,  92657,  92669,
 92671,  92681,  92683,  92693,  92699,  92707,  92717,  92723,  92737,  92753,
 92761,  92767,  92779,  92789,  92791,  92801,  92809,  92821,  92831,  92849,
 92857,  92861,  92863,  92867,  92893,  92899,  92921,  92927,  92941,  92951,
 92957,  92959,  92987,  92993,  93001,  93047,  93053,  93059,  93077,  93083,
 93089,  93097,  93103,  93113,  93131,  93133,  93139,  93151,  93169,  93179,
 93187,  93199,  93229,  93239,  93241,  93251,  93253,  93257,  93263,  93281,
 93283,  93287,  93307,  93319,  93323,  93329,  93337,  93371,  93377,  93383,
 93407,  93419,  93427,  93463,  93479,  93481,  93487,  93491,  93493,  93497,
 93503,  93523,  93529,  93553,  93557,  93559,  93563,  93581,  93601,  93607,
 93629,  93637,  93683,  93701,  93703,  93719,  93739,  93761,  93763,  93787,
 93809,  93811,  93827,  93851,  93871,  93887,  93889,  93893,  93901,  93911,
 93913,  93923,  93937,  93941,  93949,  93967,  93971,  93979,  93983,  93997,
 94007,  94009,  94033,  94049,  94057,  94063,  94079,  94099,  94109,  94111,
 94117,  94121,  94151,  94153,  94169,  94201,  94207,  94219,  94229,  94253,
 94261,  94273,  94291,  94307,  94309,  94321,  94327,  94331,  94343,  94349,
 94351,  94379,  94397,  94399,  94421,  94427,  94433,  94439,  94441,  94447,
 94463,  94477,  94483,  94513,  94529,  94531,  94541,  94543,  94547,  94559,
 94561,  94573,  94583,  94597,  94603,  94613,  94621,  94649,  94651,  94687,
 94693,  94709,  94723,  94727,  94747,  94771,  94777,  94781,  94789,  94793,
 94811,  94819,  94823,  94837,  94841,  94847,  94849,  94873,  94889,  94903,
 94907,  94933,  94949,  94951,  94961,  94993,  94999,  95003,  95009,  95021,
 95027,  95063,  95071,  95083,  95087,  95089,  95093,  95101,  95107,  95111,
 95131,  95143,  95153,  95177,  95189,  95191,  95203,  95213,  95219,  95231,
 95233,  95239,  95257,  95261,  95267,  95273,  95279,  95287,  95311,  95317,
 95327,  95339,  95369,  95383,  95393,  95401,  95413,  95419,  95429,  95441,
 95443,  95461,  95467,  95471,  95479,  95483,  95507,  95527,  95531,  95539,
 95549,  95561,  95569,  95581,  95597,  95603,  95617,  95621,  95629,  95633,
 95651,  95701,  95707,  95713,  95717,  95723,  95731,  95737,  95747,  95773,
 95783,  95789,  95791,  95801,  95803,  95813,  95819,  95857,  95869,  95873,
 95881,  95891,  95911,  95917,  95923,  95929,  95947,  95957,  95959,  95971,
 95987,  95989,  96001,  96013,  96017,  96043,  96053,  96059,  96079,  96097,
 96137,  96149,  96157,  96167,  96179,  96181,  96199,  96211,  96221,  96223,
 96233,  96259,  96263,  96269,  96281,  96289,  96293,  96323,  96329,  96331,
 96337,  96353,  96377,  96401,  96419,  96431,  96443,  96451,  96457,  96461,
 96469,  96479,  96487,  96493,  96497,  96517,  96527,  96553,  96557,  96581,
 96587,  96589,  96601,  96643,  96661,  96667,  96671,  96697,  96703,  96731,
 96737,  96739,  96749,  96757,  96763,  96769,  96779,  96787,  96797,  96799,
 96821,  96823,  96827,  96847,  96851,  96857,  96893,  96907,  96911,  96931,
 96953,  96959,  96973,  96979,  96989,  96997,  97001,  97003,  97007,  97021,
 97039,  97073,  97081,  97103,  97117,  97127,  97151,  97157,  97159,  97169,
 97171,  97177,  97187,  97213,  97231,  97241,  97259,  97283,  97301,  97303,
 97327,  97367,  97369,  97373,  97379,  97381,  97387,  97397,  97423,  97429,
 97441,  97453,  97459,  97463,  97499,  97501,  97511,  97523,  97547,  97549,
 97553,  97561,  97571,  97577,  97579,  97583,  97607,  97609,  97613,  97649,
 97651,  97673,  97687,  97711,  97729,  97771,  97777,  97787,  97789,  97813,
 97829,  97841,  97843,  97847,  97849,  97859,  97861,  97871,  97879,  97883,
 97919,  97927,  97931,  97943,  97961,  97967,  97973,  97987,  98009,  98011,
 98017,  98041,  98047,  98057,  98081,  98101,  98123,  98129,  98143,  98179,
 98207,  98213,  98221,  98227,  98251,  98257,  98269,  98297,  98299,  98317,
 98321,  98323,  98327,  98347,  98369,  98377,  98387,  98389,  98407,  98411,
 98419,  98429,  98443,  98453,  98459,  98467,  98473,  98479,  98491,  98507,
 98519,  98533,  98543,  98561,  98563,  98573,  98597,  98621,  98627,  98639,
 98641,  98663,  98669,  98689,  98711,  98713,  98717,  98729,  98731,  98737,
 98773,  98779,  98801,  98807,  98809,  98837,  98849,  98867,  98869,  98873,
 98887,  98893,  98897,  98899,  98909,  98911,  98927,  98929,  98939,  98947,
 98953,  98963,  98981,  98993,  98999,  99013,  99017,  99023,  99041,  99053,
 99079,  99083,  99089,  99103,  99109,  99119,  99131,  99133,  99137,  99139,
 99149,  99173,  99181,  99191,  99223,  99233,  99241,  99251,  99257,  99259,
 99277,  99289,  99317,  99347,  99349,  99367,  99371,  99377,  99391,  99397,
 99401,  99409,  99431,  99439,  99469,  99487,  99497,  99523,  99527,  99529,
 99551,  99559,  99563,  99571,  99577,  99581,  99607,  99611,  99623,  99643,
 99661,  99667,  99679,  99689,  99707,  99709,  99713,  99719,  99721,  99733,
 99761,  99767,  99787,  99793,  99809,  99817,  99823,  99829,  99833,  99839,
 99859,  99871,  99877,  99881,  99901,  99907,  99923,  99929,  99961,  99971,
 99989,  99991, 100003, 100019, 100043, 100049, 100057, 100069, 100103, 100109,
100129, 100151, 100153, 100169, 100183, 100189, 100193, 100207, 100213, 100237,
100267, 100271, 100279, 100291, 100297, 100313, 100333, 100343, 100357, 100361,
100363, 100379, 100391, 100393, 100403, 100411, 100417, 100447, 100459, 100469,
100483, 100493, 100501, 100511, 100517, 100519, 100523, 100537, 100547, 100549,
100559, 100591, 100609, 100613, 100621, 100649, 100669, 100673, 100693, 100699,
100703, 100733, 100741, 100747, 100769, 100787, 100799, 100801, 100811, 100823,
100829, 100847, 100853, 100907, 100913, 100927, 100931, 100937, 100943, 100957,
100981, 100987, 100999, 101009, 101021, 101027, 101051, 101063, 101081, 101089,
101107, 101111, 101113, 101117, 101119, 101141, 101149, 101159, 101161, 101173,
101183, 101197, 101203, 101207, 101209, 101221, 101267, 101273, 101279, 101281,
101287, 101293, 101323, 101333, 101341, 101347, 101359, 101363, 101377, 101383,
101399, 101411, 101419, 101429, 101449, 101467, 101477, 101483, 101489, 101501,
101503, 101513, 101527, 101531, 101533, 101537, 101561, 101573, 101581, 101599,
101603, 101611, 101627, 101641, 101653, 101663, 101681, 101693, 101701, 101719,
101723, 101737, 101741, 101747, 101749, 101771, 101789, 101797, 101807, 101833,
101837, 101839, 101863, 101869, 101873, 101879, 101891, 101917, 101921, 101929,
101939, 101957, 101963, 101977, 101987, 101999, 102001, 102013, 102019, 102023,
102031, 102043, 102059, 102061, 102071, 102077, 102079, 102101, 102103, 102107,
102121, 102139, 102149, 102161, 102181, 102191, 102197, 102199, 102203, 102217,
102229, 102233, 102241, 102251, 102253, 102259, 102293, 102299, 102301, 102317,
102329, 102337, 102359, 102367, 102397, 102407, 102409, 102433, 102437, 102451,
102461, 102481, 102497, 102499, 102503, 102523, 102533, 102539, 102547, 102551,
102559, 102563, 102587, 102593, 102607, 102611, 102643, 102647, 102653, 102667,
102673, 102677, 102679, 102701, 102761, 102763, 102769, 102793, 102797, 102811,
102829, 102841, 102859, 102871, 102877, 102881, 102911, 102913, 102929, 102931,
102953, 102967, 102983, 103001, 103007, 103043, 103049, 103067, 103069, 103079,
103087, 103091, 103093, 103099, 103123, 103141, 103171, 103177, 103183, 103217,
103231, 103237, 103289, 103291, 103307, 103319, 103333, 103349, 103357, 103387,
103391, 103393, 103399, 103409, 103421, 103423, 103451, 103457, 103471, 103483,
103511, 103529, 103549, 103553, 103561, 103567, 103573, 103577, 103583, 103591,
103613, 103619, 103643, 103651, 103657, 103669, 103681, 103687, 103699, 103703,
103723, 103769, 103787, 103801, 103811, 103813, 103837, 103841, 103843, 103867,
103889, 103903, 103913, 103919, 103951, 103963, 103967, 103969, 103979, 103981,
103991, 103993, 103997, 104003, 104009, 104021, 104033, 104047, 104053, 104059,
104087, 104089, 104107, 104113, 104119, 104123, 104147, 104149, 104161, 104173,
104179, 104183, 104207, 104231, 104233, 104239, 104243, 104281, 104287, 104297,
104309, 104311, 104323, 104327, 104347, 104369, 104381, 104383, 104393, 104399,
104417, 104459, 104471, 104473, 104479, 104491, 104513, 104527, 104537, 104543,
104549, 104551, 104561, 104579, 104593, 104597, 104623, 104639, 104651, 104659,
104677, 104681, 104683, 104693, 104701, 104707, 104711, 104717, 104723, 104729
};<|MERGE_RESOLUTION|>--- conflicted
+++ resolved
@@ -220,13 +220,8 @@
         /* m2 = c ^ (d mod (q-1)) mod q */
         mpz_sub_ui(h, key->q, 1);
         mpz_fdiv_r(h, key->d, h);
-<<<<<<< HEAD
-        mpz_powm(m2, v, h, key->q);
+        mpz_powm_sec(m2, v, h, key->q);
         /* h = u * ( m2 - m1 + q) mod q */
-=======
-        mpz_powm_sec(m2, v, h, key->q);
-        /* h = u * ( m2 - m1 ) mod q */
->>>>>>> 86c4cf4e
         mpz_sub(h, m2, m1);
         if (mpz_sgn(h)==-1)
             mpz_add(h, h, key->q);
