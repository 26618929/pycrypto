# -*- coding: utf-8 -*-
#
#  PublicKey/RSA.py : RSA public key primitive
#
# Written in 2008 by Dwayne C. Litzenberger <dlitz@dlitz.net>
#
# ===================================================================
# The contents of this file are dedicated to the public domain.  To
# the extent that dedication to the public domain is not available,
# everyone is granted a worldwide, perpetual, royalty-free,
# non-exclusive license to exercise all rights associated with the
# contents of this file for any purpose whatsoever.
# No rights are reserved.
#
# THE SOFTWARE IS PROVIDED "AS IS", WITHOUT WARRANTY OF ANY KIND,
# EXPRESS OR IMPLIED, INCLUDING BUT NOT LIMITED TO THE WARRANTIES OF
# MERCHANTABILITY, FITNESS FOR A PARTICULAR PURPOSE AND
# NONINFRINGEMENT. IN NO EVENT SHALL THE AUTHORS OR COPYRIGHT HOLDERS
# BE LIABLE FOR ANY CLAIM, DAMAGES OR OTHER LIABILITY, WHETHER IN AN
# ACTION OF CONTRACT, TORT OR OTHERWISE, ARISING FROM, OUT OF OR IN
# CONNECTION WITH THE SOFTWARE OR THE USE OR OTHER DEALINGS IN THE
# SOFTWARE.
# ===================================================================

"""RSA public-key cryptography algorithm."""

__revision__ = "$Id$"

__all__ = ['generate', 'construct', 'error', 'importKey' ]

<<<<<<< HEAD
import sys
if sys.version_info[0] == 2 and sys.version_info[1] == 1:
    from Crypto.Util.py21compat import *
from Crypto.Util.py3compat import *
=======
from Crypto.Util.python_compat import *
from Crypto.Util.number import getRandomRange
>>>>>>> 4669b04c

from Crypto.PublicKey import _RSA, _slowmath, pubkey
from Crypto import Random

from Crypto.Util.asn1 import DerObject, DerSequence
import binascii

try:
    from Crypto.PublicKey import _fastmath
except ImportError:
    _fastmath = None

class _RSAobj(pubkey.pubkey):
    keydata = ['n', 'e', 'd', 'p', 'q', 'u']

    def __init__(self, implementation, key, randfunc=None):
        self.implementation = implementation
        self.key = key
        if randfunc is None:
            randfunc = Random.new().read
        self._randfunc = randfunc

    def __getattr__(self, attrname):
        if attrname in self.keydata:
            # For backward compatibility, allow the user to get (not set) the
            # RSA key parameters directly from this object.
            return getattr(self.key, attrname)
        else:
            raise AttributeError("%s object has no %r attribute" % (self.__class__.__name__, attrname,))

    def _encrypt(self, c, K):
        return (self.key._encrypt(c),)

    def _decrypt(self, c):
        #(ciphertext,) = c
        (ciphertext,) = c[:1]  # HACK - We should use the previous line
                               # instead, but this is more compatible and we're
                               # going to replace the Crypto.PublicKey API soon
                               # anyway.

        # Blinded RSA decryption (to prevent timing attacks):
        # Step 1: Generate random secret blinding factor r, such that 0 < r < n-1
        r = getRandomRange(1, self.key.n-1, randfunc=self._randfunc)
        # Step 2: Compute c' = c * r**e mod n
        cp = self.key._blind(ciphertext, r)
        # Step 3: Compute m' = c'**d mod n       (ordinary RSA decryption)
        mp = self.key._decrypt(cp)
        # Step 4: Compute m = m**(r-1) mod n
        return self.key._unblind(mp, r)

    def _blind(self, m, r):
        return self.key._blind(m, r)

    def _unblind(self, m, r):
        return self.key._unblind(m, r)

    def _sign(self, m, K=None):
        return (self.key._sign(m),)

    def _verify(self, m, sig):
        #(s,) = sig
        (s,) = sig[:1]  # HACK - We should use the previous line instead, but
                        # this is more compatible and we're going to replace
                        # the Crypto.PublicKey API soon anyway.
        return self.key._verify(m, s)

    def has_private(self):
        return self.key.has_private()

    def size(self):
        return self.key.size()

    def can_blind(self):
        return True

    def can_encrypt(self):
        return True

    def can_sign(self):
        return True

    def publickey(self):
        return self.implementation.construct((self.key.n, self.key.e))

    def __getstate__(self):
        d = {}
        for k in self.keydata:
            try:
                d[k] = getattr(self.key, k)
            except AttributeError:
                pass
        return d

    def __setstate__(self, d):
        if not hasattr(self, 'implementation'):
            self.implementation = RSAImplementation()
        t = []
        for k in self.keydata:
            if not d.has_key(k):
                break
            t.append(d[k])
        self.key = self.implementation._math.rsa_construct(*tuple(t))

    def __repr__(self):
        attrs = []
        for k in self.keydata:
            if k == 'n':
                attrs.append("n(%d)" % (self.size()+1,))
            elif hasattr(self.key, k):
                attrs.append(k)
        if self.has_private():
            attrs.append("private")
        # PY3K: This is meant to be text, do not change to bytes (data)
        return "<%s @0x%x %s>" % (self.__class__.__name__, id(self), ",".join(attrs))

    def exportKey(self, format='PEM'):
        """Export the RSA key. A string is returned
        with the encoded public or the private half
        under the selected format.

        format:		'DER' (PKCS#1) or 'PEM' (RFC1421)
        """
        der = DerSequence()
        if self.has_private():
            keyType = "RSA PRIVATE"
            der[:] = [ 0, self.n, self.e, self.d, self.p, self.q,
                   self.d % (self.p-1), self.d % (self.q-1),
                   self.u ]
        else:
            keyType = "PUBLIC"
            der.append(b('\x30\x0D\x06\x09\x2A\x86\x48\x86\xF7\x0D\x01\x01\x01\x05\x00'))
            bitmap = DerObject('BIT STRING')
            derPK = DerSequence()
            derPK[:] = [ self.n, self.e ]
            bitmap.payload = b('\x00') + derPK.encode()
            der.append(bitmap.encode())
        if format=='DER':
            return der.encode()
        if format=='PEM':
            pem = b("-----BEGIN %s KEY-----\n" % keyType)
            binaryKey = der.encode()
            # Each BASE64 line can take up to 64 characters (=48 bytes of data)
            chunks = [ binascii.b2a_base64(binaryKey[i:i+48]) for i in range(0, len(binaryKey), 48) ]
            pem += b('').join(chunks)
            pem += b("-----END %s KEY-----" % keyType)
            return pem
        return ValueError("")

class RSAImplementation(object):
    def __init__(self, **kwargs):
        # 'use_fast_math' parameter:
        #   None (default) - Use fast math if available; Use slow math if not.
        #   True - Use fast math, and raise RuntimeError if it's not available.
        #   False - Use slow math.
        use_fast_math = kwargs.get('use_fast_math', None)
        if use_fast_math is None:   # Automatic
            if _fastmath is not None:
                self._math = _fastmath
            else:
                self._math = _slowmath

        elif use_fast_math:     # Explicitly select fast math
            if _fastmath is not None:
                self._math = _fastmath
            else:
                raise RuntimeError("fast math module not available")

        else:   # Explicitly select slow math
            self._math = _slowmath

        self.error = self._math.error

        # 'default_randfunc' parameter:
        #   None (default) - use Random.new().read
        #   not None       - use the specified function
        self._default_randfunc = kwargs.get('default_randfunc', None)
        self._current_randfunc = None

    def _get_randfunc(self, randfunc):
        if randfunc is not None:
            return randfunc
        elif self._current_randfunc is None:
            self._current_randfunc = Random.new().read
        return self._current_randfunc

    def generate(self, bits, randfunc=None, progress_func=None):
        if bits < 1024 or (bits & 0xff) != 0:
            # pubkey.getStrongPrime doesn't like anything that's not a multiple of 128 and > 512
            raise ValueError("RSA modulus length must be a multiple of 256 and > 1024")
        rf = self._get_randfunc(randfunc)
        obj = _RSA.generate_py(bits, rf, progress_func)    # TODO: Don't use legacy _RSA module
        key = self._math.rsa_construct(obj.n, obj.e, obj.d, obj.p, obj.q, obj.u)
        return _RSAobj(self, key)

    def construct(self, tup):
        key = self._math.rsa_construct(*tup)
        return _RSAobj(self, key)

    def _importKeyDER(self, externKey):
        der = DerSequence()
        der.decode(externKey, True)
        if len(der)==9 and der.hasOnlyInts() and der[0]==0:
            # ASN.1 RSAPrivateKey element
            del der[6:8]	# Remove d mod (p-1) and d mod (q-1)
            del der[0]	# Remove version
            return self.construct(der[:])
        if len(der)==2:
            # ASN.1 SubjectPublicKeyInfo element
            if der[0]==b('\x30\x0D\x06\x09\x2A\x86\x48\x86\xF7\x0D\x01\x01\x01\x05\x00'):
                bitmap = DerObject()
                bitmap.decode(der[1], True)
                if bitmap.typeTag==b('\x03')[0] and bitmap.payload[0]==b('\x00')[0]:
                    der.decode(bitmap.payload[1:], True)
                    if len(der)==2 and der.hasOnlyInts():
                        return self.construct(der[:])
        raise ValueError("RSA key format is not supported")

    def importKey(self, externKey):
        """Import an RSA key (public or private half).

        externKey:	the RSA key to import, encoded as a string.
                The key can be in DER (PKCS#1) or in unencrypted
                PEM format (RFC1421).
        """
        if externKey.startswith(b('-----')):
            # This is probably a PEM encoded key
            lines = externKey.replace(b(" "),b('')).split()
            der = binascii.a2b_base64(b('').join(lines[1:-1]))
            return self._importKeyDER(der)
        if externKey[0]==b('\x30')[0]:
            # This is probably a DER encoded key
            return self._importKeyDER(externKey)
        raise ValueError("RSA key format is not supported")

_impl = RSAImplementation()
generate = _impl.generate
construct = _impl.construct
importKey = _impl.importKey
error = _impl.error

# vim:set ts=4 sw=4 sts=4 expandtab:
<|MERGE_RESOLUTION|>--- conflicted
+++ resolved
@@ -28,15 +28,13 @@
 
 __all__ = ['generate', 'construct', 'error', 'importKey' ]
 
-<<<<<<< HEAD
 import sys
 if sys.version_info[0] == 2 and sys.version_info[1] == 1:
     from Crypto.Util.py21compat import *
 from Crypto.Util.py3compat import *
-=======
-from Crypto.Util.python_compat import *
+
+
 from Crypto.Util.number import getRandomRange
->>>>>>> 4669b04c
 
 from Crypto.PublicKey import _RSA, _slowmath, pubkey
 from Crypto import Random
